--- conflicted
+++ resolved
@@ -101,11 +101,7 @@
 SZ_VENDOR: Final = "vendor"
 SZ_TENDER: Final = "tender"
 SZ_AFFIRM: Final = "affirm"
-<<<<<<< HEAD
-SZ_RATIFY: Final = "thumbrint"  # TODO fix spelling "thumbprint" ?
-=======
 SZ_RATIFY: Final = "ratify"
->>>>>>> 4376266d
 
 # VOL_SUPPLICANT_ID = vol.Match(re.compile(r"^03:[0-9]{6}$"))
 VOL_CODE_REGEX = vol.Match(re.compile(r"^[0-9A-F]{4}$"))
