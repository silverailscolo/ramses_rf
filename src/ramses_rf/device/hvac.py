#!/usr/bin/env python3
"""RAMSES RF - devices from the HVAC domain."""

from __future__ import annotations

import logging
from typing import Any, TypeVar

from ramses_rf import exceptions as exc
from ramses_rf.const import (
    FAN_MODE,
    SZ_AIR_QUALITY,
    SZ_AIR_QUALITY_BASIS,
    SZ_BOOST_TIMER,
    SZ_BYPASS_POSITION,
    SZ_CO2_LEVEL,
    SZ_EXHAUST_FAN_SPEED,
    SZ_EXHAUST_FLOW,
    SZ_EXHAUST_TEMP,
    SZ_FAN_INFO,
    SZ_INDOOR_HUMIDITY,
    SZ_INDOOR_TEMP,
    SZ_OUTDOOR_HUMIDITY,
    SZ_OUTDOOR_TEMP,
    SZ_POST_HEAT,
    SZ_PRE_HEAT,
    SZ_PRESENCE_DETECTED,
    SZ_REMAINING_MINS,
    SZ_SPEED_CAPABILITIES,
    SZ_SUPPLY_FAN_SPEED,
    SZ_SUPPLY_FLOW,
    SZ_SUPPLY_TEMP,
    SZ_TEMPERATURE,
    DevType,
)
from ramses_rf.entity_base import class_by_attr
from ramses_rf.helpers import shrink
from ramses_rf.schemas import SCH_VCS, SZ_REMOTES, SZ_SENSORS
from ramses_tx import Address, Command, Message, Packet, Priority
from ramses_tx.ramses import CODES_OF_HVAC_DOMAIN_ONLY, HVAC_KLASS_BY_VC_PAIR

from .base import BatteryState, DeviceHvac, Fakeable

from ramses_rf.const import (  # noqa: F401, isort: skip, pylint: disable=unused-import
    I_,
    RP,
    RQ,
    W_,
    Code,
)

# TODO: Switch this module to utilise the (run-time) decorator design pattern...
# - https://refactoring.guru/design-patterns/decorator/python/example
# - will probably need setattr()?
# BaseComponents: FAN (HRU, PIV, EXT), SENsor (CO2, HUM, TEMp), SWItch (RF gateway?)
# - a device could be a combination of above (e.g. Spider Gateway)
# Track binding for SWI (HA service call) & SEN (HA trigger) to FAN/other

# Challenges:
# - may need two-tier system (HVAC -> FAN|SEN|SWI -> command class)
# - thus, Composite design pattern may be more appropriate


_LOGGER = logging.getLogger(__name__)


_HvacRemoteBaseT = TypeVar("_HvacRemoteBaseT", bound="HvacRemoteBase")
_HvacSensorBaseT = TypeVar("_HvacSensorBaseT", bound="HvacSensorBase")


class HvacRemoteBase(DeviceHvac):
    pass


class HvacSensorBase(DeviceHvac):
    pass


class CarbonDioxide(HvacSensorBase):  # 1298
    """The CO2 sensor (cardinal code is 1298)."""

    @property
    def co2_level(self) -> int | None:  # 1298
        return self._msg_value(Code._1298, key=SZ_CO2_LEVEL)

    @co2_level.setter
    def co2_level(self, value: int | None) -> None:
        """Fake the CO2 level of the sensor."""

        if not self.is_faked:
            raise exc.DeviceNotFaked(f"{self}: Faking is not enabled")

        cmd = Command.put_co2_level(self.id, value)
        self._gwy.send_cmd(cmd, num_repeats=2, priority=Priority.HIGH)

    @property
    def status(self) -> dict[str, Any]:
        return {
            **super().status,
            SZ_CO2_LEVEL: self.co2_level,
        }


class IndoorHumidity(HvacSensorBase):  # 12A0
    """The relative humidity sensor (12A0)."""

    @property
    def indoor_humidity(self) -> float | None:  # 12A0
        return self._msg_value(Code._12A0, key=SZ_INDOOR_HUMIDITY)

    @indoor_humidity.setter
    def indoor_humidity(self, value: float | None) -> None:
        """Fake the indoor humidity of the sensor."""

        if not self.is_faked:
            raise exc.DeviceNotFaked(f"{self}: Faking is not enabled")

        cmd = Command.put_indoor_humidity(self.id, value)
        self._gwy.send_cmd(cmd, num_repeats=2, priority=Priority.HIGH)

    @property
    def status(self) -> dict[str, Any]:
        return {
            **super().status,
            SZ_INDOOR_HUMIDITY: self.indoor_humidity,
        }


class PresenceDetect(HvacSensorBase):  # 2E10
    """The presence sensor (2E10/31E0)."""

    # .I --- 37:154011 --:------ 37:154011 1FC9 030 00-31E0-96599B 00-1298-96599B 00-2E10-96599B 01-10E0-96599B 00-1FC9-96599B    # CO2, idx|10E0 == 01
    # .W --- 28:126620 37:154011 --:------ 1FC9 012 00-31D9-49EE9C 00-31DA-49EE9C                                                 # FAN, BRDG-02A55
    # .I --- 37:154011 28:126620 --:------ 1FC9 001 00                                                                            # CO2, incl. integrated control, PIR

    @property
    def presence_detected(self) -> bool | None:
        return self._msg_value(Code._2E10, key=SZ_PRESENCE_DETECTED)

    @presence_detected.setter
    def presence_detected(self, value: bool | None) -> None:
        """Fake the presence state of the sensor."""

        if not self.is_faked:
            raise exc.DeviceNotFaked(f"{self}: Faking is not enabled")

        cmd = Command.put_presence_detected(self.id, value)
        self._gwy.send_cmd(cmd, num_repeats=2, priority=Priority.HIGH)

    @property
    def status(self) -> dict[str, Any]:
        return {
            **super().status,
            SZ_PRESENCE_DETECTED: self.presence_detected,
        }


class FilterChange(DeviceHvac):  # FAN: 10D0
    """The filter state sensor (10D0)."""

    def _setup_discovery_cmds(self) -> None:
        super()._setup_discovery_cmds()

        self._add_discovery_cmd(
            Command.from_attrs(RQ, self.id, Code._10D0, "00"), 60 * 60 * 24, delay=30
        )

    @property
    def filter_remaining(self) -> int | None:
        return self._msg_value(Code._10D0, key="days_remaining")


class RfsGateway(DeviceHvac):  # RFS: (spIDer gateway)
    """The spIDer gateway base class."""

    _SLUG: str = DevType.RFS

    def __init__(self, *args: Any, **kwargs: Any) -> None:
        super().__init__(*args, **kwargs)

        self.ctl = None
        self._child_id = "hv"  # NOTE: domain_id
        self.tcs = None


class HvacHumiditySensor(BatteryState, IndoorHumidity, Fakeable):  # HUM: I/12A0
    """The class for a humidity sensor.

    The cardinal code is 12A0.
    """

    _SLUG: str = DevType.HUM

    @property
    def temperature(self) -> float | None:  # Celsius
        return self._msg_value(Code._12A0, key=SZ_TEMPERATURE)

    @property
    def dewpoint_temp(self) -> float | None:  # Celsius
        return self._msg_value(Code._12A0, key="dewpoint_temp")

    @property
    def status(self) -> dict[str, Any]:
        return {
            **super().status,
            SZ_TEMPERATURE: self.temperature,
            "dewpoint_temp": self.dewpoint_temp,
        }


class HvacCarbonDioxideSensor(CarbonDioxide, Fakeable):  # CO2: I/1298
    """The class for a CO2 sensor.

    The cardinal code is 1298.
    """

    _SLUG: str = DevType.CO2

    # .I --- 29:181813 63:262142 --:------ 1FC9 030 00-31E0-76C635 01-31E0-76C635 00-1298-76C635 67-10E0-76C635 00-1FC9-76C635
    # .W --- 32:155617 29:181813 --:------ 1FC9 012 00-31D9-825FE1 00-31DA-825FE1  # The HRU
    # .I --- 29:181813 32:155617 --:------ 1FC9 001 00

    async def initiate_binding_process(self) -> Packet:
        return await super()._initiate_binding_process(
            (Code._31E0, Code._1298, Code._2E10)
        )


class HvacRemote(BatteryState, Fakeable, HvacRemoteBase):  # REM: I/22F[138]
    """The REM (remote/switch) class, such as a 4-way switch.

    The cardinal codes are 22F1, 22F3 (also 22F8?).
    """

    _SLUG: str = DevType.REM

    async def initiate_binding_process(self) -> Packet:
        # .I --- 37:155617 --:------ 37:155617 1FC9 024 00-22F1-965FE1 00-22F3-965FE1 67-10E09-65FE1 00-1FC9-965FE1
        # .W --- 32:155617 37:155617 --:------ 1FC9 012 00-31D9-825FE1 00-31DA-825FE1
        # .I --- 37:155617 32:155617 --:------ 1FC9 001 00

        return await super()._initiate_binding_process(
            Code._22F1 if self._scheme == "nuaire" else (Code._22F1, Code._22F3)
        )

    @property
    def fan_rate(self) -> str | None:  # 22F1
        # NOTE: WIP: rate can be int or str
        return self._msg_value(Code._22F1, key="rate")

    @fan_rate.setter
    def fan_rate(self, value: int) -> None:  # NOTE: value can be int or str, not None
        """Fake a fan rate from a remote (to a FAN, is a WIP)."""

        if not self.is_faked:  # NOTE: some remotes are stateless (i.e. except seqn)
            raise exc.DeviceNotFaked(f"{self}: Faking is not enabled")

        # TODO: num_repeats=2, or wait_for_reply=True ?

        # NOTE: this is not completely understood (i.e. diffs between vendor schemes)
        cmd = Command.set_fan_mode(self.id, int(4 * value), src_id=self.id)
        self._gwy.send_cmd(cmd, num_repeats=2, priority=Priority.HIGH)

    @property
    def fan_mode(self) -> str | None:
        return self._msg_value(Code._22F1, key=FAN_MODE)

    @property
    def boost_timer(self) -> int | None:
        return self._msg_value(Code._22F3, key=SZ_BOOST_TIMER)

    @property
    def status(self) -> dict[str, Any]:
        return {
            **super().status,
            FAN_MODE: self.fan_mode,
            SZ_BOOST_TIMER: self.boost_timer,
        }


class HvacDisplayRemote(HvacRemote):  # DIS
    """The DIS (display switch)."""

    _SLUG: str = DevType.DIS

    # async def initiate_binding_process(self) -> Packet:
    #     return await super()._initiate_binding_process(
    #         (Code._31E0, Code._1298, Code._2E10)
    #     )


class HvacVentilator(FilterChange):  # FAN: RP/31DA, I/31D[9A], I/12A0
    """The FAN (ventilation) class.

    The cardinal code are 31D9, 31DA, 12A0.  Signature is RP/31DA.
    """

    # Itho Daalderop (NL)
    # Heatrae Sadia (UK)
    # Nuaire (UK), e.g. DRI-ECO-PIV
    # Orcon/Ventiline
    # ClimaRad (NL)

    _SLUG: str = DevType.FAN

    def _handle_msg(self, *args: Any, **kwargs: Any) -> None:
        return super()._handle_msg(*args, **kwargs)

    def _update_schema(self, **schema: Any) -> None:
        """Update a FAN with new schema attrs.

        Raise an exception if the new schema is not a superset of the existing schema.
        """

        schema = shrink(SCH_VCS(schema))

        for dev_id in schema.get(SZ_REMOTES, {}):
            self._gwy.get_device(dev_id)

        for dev_id in schema.get(SZ_SENSORS, {}):
            self._gwy.get_device(dev_id)

    def _setup_discovery_cmds(self) -> None:
        super()._setup_discovery_cmds()

        # RP --- 32:155617 18:005904 --:------ 22F1 003 000207
        self._add_discovery_cmd(
            Command.from_attrs(RQ, self.id, Code._22F1, "00"), 60 * 60 * 24, delay=15
        )  # to learn scheme: orcon/itho/other (04/07/0?)

        for code in (
            Code._2210,
            Code._22E0,
            Code._22E5,
            Code._22E9,
            Code._22F2,
            Code._22F4,
            Code._22F8,
        ):
            self._add_discovery_cmd(
                Command.from_attrs(RQ, self.id, code, "00"), 60 * 30, delay=15
            )

        for code in (Code._313E, Code._3222):
            self._add_discovery_cmd(
                Command.from_attrs(RQ, self.id, code, "00"), 60 * 30, delay=30
            )

    @property
    def air_quality(self) -> float | None:
        return self._msg_value(Code._31DA, key=SZ_AIR_QUALITY)

    @property
    def air_quality_base(self) -> float | None:
        return self._msg_value(Code._31DA, key=SZ_AIR_QUALITY_BASIS)

    @property
    def bypass_position(self) -> int | None:
        return self._msg_value(Code._31DA, key=SZ_BYPASS_POSITION)

    @property
    def co2_level(self) -> int | None:
        return self._msg_value(Code._31DA, key=SZ_CO2_LEVEL)

    @property
    def exhaust_fan_speed(self) -> float | None:  # need Code._31D9 for some fans
        for c in (Code._31DA, Code._31D9):
            if c in self._msgs:
                for k, v in self._msgs[c].payload.items():
                    if k == SZ_EXHAUST_FAN_SPEED:
                        return float(v)  # pick either
        return None

    @property
    def exhaust_flow(self) -> float | None:
        return self._msg_value(Code._31DA, key=SZ_EXHAUST_FLOW)

    @property
    def exhaust_temp(self) -> float | None:
        return self._msg_value(Code._31DA, key=SZ_EXHAUST_TEMP)

    @property
    def fan_info(self) -> str | None:
        return self._msg_value(Code._31DA, key=SZ_FAN_INFO)

    @property
    def indoor_humidity(self) -> float | None:
        """
        Extract humidity value from _12A0 or _31DA JSON message payload

<<<<<<< HEAD
        :return: percentage <= 1.0
=======
        FAN Minibox: sends as 12A0 float ; Ventura sends as 31DA tuple
>>>>>>> 2a57b764
        """
        if Code._12A0 in self._msgs:
            if (
                type(self._msgs[Code._12A0].payload) is list
            ):  # FAN Ventura sends a list, use element [0]
                for k, v in self._msgs[Code._12A0].payload[0]:
                    if k == SZ_INDOOR_HUMIDITY:
                        return float(v)
            for k, v in self._msgs[Code._12A0].payload.items():
                if k == SZ_INDOOR_HUMIDITY:
                    return float(v)
        return self._msg_value(Code._31DA, key=SZ_INDOOR_HUMIDITY)

    @property
    def indoor_temp(self) -> float | None:
        return self._msg_value(Code._31DA, key=SZ_INDOOR_TEMP)

    @property
    def outdoor_humidity(self) -> float | None:
        return self._msg_value(Code._31DA, key=SZ_OUTDOOR_HUMIDITY)

    @property
    def outdoor_temp(self) -> float | None:
        return self._msg_value(Code._31DA, key=SZ_OUTDOOR_TEMP)

    @property
    def post_heat(self) -> int | None:
        return self._msg_value(Code._31DA, key=SZ_POST_HEAT)

    @property
    def pre_heat(self) -> int | None:
        return self._msg_value(Code._31DA, key=SZ_PRE_HEAT)

    @property
    def remaining_mins(self) -> int | None:
        return self._msg_value(Code._31DA, key=SZ_REMAINING_MINS)

    @property
    def speed_cap(self) -> int | None:
        return self._msg_value(Code._31DA, key=SZ_SPEED_CAPABILITIES)

    @property
    def supply_fan_speed(self) -> float | None:
        return self._msg_value(Code._31DA, key=SZ_SUPPLY_FAN_SPEED)

    @property
    def supply_flow(self) -> float | None:
        return self._msg_value(Code._31DA, key=SZ_SUPPLY_FLOW)

    @property
    def supply_temp(self) -> float | None:
        return self._msg_value(Code._31DA, key=SZ_SUPPLY_TEMP)

    @property
    def status(self) -> dict[str, Any]:
        return {
            **super().status,
            SZ_EXHAUST_FAN_SPEED: self.exhaust_fan_speed,
            **{
                k: v
                for code in [c for c in (Code._12A0, Code._31D9, Code._31DA) if c in self._msgs]
                for k, v in self._msgs[code].payload.items()
                if k != SZ_EXHAUST_FAN_SPEED
            },
        }


# class HvacFanHru(HvacVentilator):
#     """A Heat recovery unit (aka: HRU, WTW)."""
#     _SLUG: str = DEV_TYPE.HRU
# class HvacFanCve(HvacVentilator):
#     """An extraction unit (aka: CVE, CVD)."""
#     _SLUG: str = DEV_TYPE.CVE
# class HvacFanPiv(HvacVentilator):
#     """A positive input ventilation unit (aka: PIV)."""
#     _SLUG: str = DEV_TYPE.PIV


# e.g. {"HUM": HvacHumiditySensor}
HVAC_CLASS_BY_SLUG: dict[str, type[DeviceHvac]] = class_by_attr(__name__, "_SLUG")


def class_dev_hvac(
    dev_addr: Address, *, msg: Message | None = None, eavesdrop: bool = False
) -> type[DeviceHvac]:
    """Return a device class, but only if the device must be from the HVAC group.

    May return a base clase, DeviceHvac, which will need promotion.
    """

    if not eavesdrop:
        raise TypeError(f"No HVAC class for: {dev_addr} (no eavesdropping)")

    if msg is None:
        raise TypeError(f"No HVAC class for: {dev_addr} (no msg)")

    if klass := HVAC_KLASS_BY_VC_PAIR.get((msg.verb, msg.code)):
        return HVAC_CLASS_BY_SLUG[klass]

    if msg.code in CODES_OF_HVAC_DOMAIN_ONLY:
        return DeviceHvac

    raise TypeError(f"No HVAC class for: {dev_addr} (insufficient meta-data)")


_REMOTES = {
    "21800000": {
        "name": "Orcon 15RF",
        "mode": "1,2,3,T,Auto,Away",
    },
    "21800060": {
        "name": "Orcon 15RF Display",
        "mode": "1,2,3,T,Auto,Away",
    },
    "xxx": {
        "name": "Orcon CO2 Control",
        "mode": "1T,2T,3T,Auto,Away",
    },
    "03-00062": {
        "name": "RFT-SPIDER",
        "mode": "1,2,3,T,A",
    },
    "04-00045": {"name": "RFT-CO2"},  # mains-powered
    "04-00046": {"name": "RFT-RV"},
    "545-7550": {
        "name": "RFT-PIR",
    },
    "536-0124": {  # idx="00"
        "name": "RFT",
        "mode": "1,2,3,T",
        "CVE": False,  # not clear
        "HRV": True,
    },
    "536-0146": {  # idx="??"
        "name": "RFT-DF",
        "mode": "",
        "CVE": True,
        "HRV": False,
    },
    "536-0150": {  # idx = "63"
        "name": "RFT-AUTO",
        "mode": "1,Auto,3,T",
        "CVE": True,
        "HRV": True,
    },
}


# see: https://github.com/arjenhiemstra/ithowifi/blob/master/software/NRG_itho_wifi/src/IthoPacket.h

"""
# CVE/HRU remote (536-0124) [RFT W: 3 modes, timer]
    "away":       (Code._22F1, 00, 01|04"),  # how to invoke?
    "low":        (Code._22F1, 00, 02|04"),
    "medium":     (Code._22F1, 00, 03|04"),  # aka auto (with sensors) - is that only for 63?
    "high":       (Code._22F1, 00, 04|04"),  # aka full

    "timer_1":    (Code._22F3, 00, 00|0A"),  # 10 minutes full speed
    "timer_2":    (Code._22F3, 00, 00|14"),  # 20 minutes full speed
    "timer_3":    (Code._22F3, 00, 00|1E"),  # 30 minutes full speed

# RFT-AUTO (536-0150) [RFT CAR: 2 modes, auto, timer]: idx = 63, essentially same as above, but also...
    "auto_night": (Code._22F8, 63, 02|03"),  # additional - press auto x2

# RFT-RV (04-00046), RFT-CO2 (04-00045) - sensors with control
    "medium":     (Code._22F1, 00, 03|07"), 1=away, 2=low?
    "auto":       (Code._22F1, 00, 05|07"), 4=high
    "auto_night": (Code._22F1, 00, 0B|0B"),

    "timer_1":    (Code._22F3, 00, 00|0A, 00|00, 0000"),  # 10 minutes
    "timer_2":    (Code._22F3, 00, 00|14, 00|00, 0000"),  # 20 minutes
    "timer_3":    (Code._22F3, 00, 00|1E, 00|00, 0000"),  # 30 minutes

# RFT-PIR (545-7550) - presence sensor

# RFT_DF: DemandFlow remote (536-0146)
    "timer_1":    (Code._22F3, 00, 42|03, 03|03"),  # 0b01-000-010 = 3 hrs, back to last mode
    "timer_2":    (Code._22F3, 00, 42|06, 03|03"),  # 0b01-000-010 = 6 hrs, back to last mode
    "timer_3":    (Code._22F3, 00, 42|09, 03|03"),  # 0b01-000-010 = 9 hrs, back to last mode
    "cook_30":    (Code._22F3, 00, 02|1E, 02|03"),  # 30 mins (press 1x)
    "cook_60":    (Code._22F3, 00, 02|3C, 02|03"),  # 60 mins (press 2x)

    "low":        (Code._22F8, 00, 01|02"),  # ?eco     co2 <= 1200 ppm?
    "high":       (Code._22F8, 00, 02|02"),  # ?comfort co2 <= 1000 ppm?

# Join commands:
    "CVERFT":     (Code._1FC9,  00, Code._22F1, 0x000000,                        01, Code._10E0, 0x000000"),  # CVE/HRU remote    (536-0124)
    "AUTORFT":    (Code._1FC9,  63, Code._22F8, 0x000000,                        01, Code._10E0, 0x000000"),  # AUTO RFT          (536-0150)
    "DF":         (Code._1FC9,  00, Code._22F8, 0x000000,                        00, Code._10E0, 0x000000"),  # DemandFlow remote (536-0146)
    "RV":         (Code._1FC9,  00, Code._12A0, 0x000000,                        01, Code._10E0, 0x000000,  00, Code._31E0, 0x000000,  00, Code._1FC9, 0x000000"),  # RFT-RV   (04-00046)
    "CO2":        (Code._1FC9,  00, Code._1298, 0x000000,  00, Code._2E10, 0x000000,  01, Code._10E0, 0x000000,  00, Code._31E0, 0x000000,  00, Code._1FC9, 0x000000"),  # RFT-CO2  (04-00045)

# Leave commands:
    "Others":      (Code._1FC9, 00, Code._1FC9, 0x000000"),  # standard leave command
    "AUTORFT":     (Code._1FC9, 63, Code._1FC9, 0x000000"),  # leave command of AUTO RFT (536-0150)

    # RQ 0x00
    # I_ 0x01
    # W_ 0x02
    # RP 0x03

"""<|MERGE_RESOLUTION|>--- conflicted
+++ resolved
@@ -292,7 +292,7 @@
 class HvacVentilator(FilterChange):  # FAN: RP/31DA, I/31D[9A], I/12A0
     """The FAN (ventilation) class.
 
-    The cardinal code are 31D9, 31DA, 12A0.  Signature is RP/31DA.
+    The cardinal codes are 31D9, 31DA, 12A0.  Signature is RP/31DA.
     """
 
     # Itho Daalderop (NL)
@@ -368,7 +368,7 @@
             if c in self._msgs:
                 for k, v in self._msgs[c].payload.items():
                     if k == SZ_EXHAUST_FAN_SPEED:
-                        return float(v)  # pick either
+                        return float(v)  # pick either code
         return None
 
     @property
@@ -388,26 +388,35 @@
         """
         Extract humidity value from _12A0 or _31DA JSON message payload
 
-<<<<<<< HEAD
         :return: percentage <= 1.0
-=======
-        FAN Minibox: sends as 12A0 float ; Ventura sends as 31DA tuple
->>>>>>> 2a57b764
         """
         if Code._12A0 in self._msgs:
-            if (
-                type(self._msgs[Code._12A0].payload) is list
+            if isinstance(
+                self._msgs[Code._12A0].payload, list
             ):  # FAN Ventura sends a list, use element [0]
                 for k, v in self._msgs[Code._12A0].payload[0]:
                     if k == SZ_INDOOR_HUMIDITY:
                         return float(v)
             for k, v in self._msgs[Code._12A0].payload.items():
-                if k == SZ_INDOOR_HUMIDITY:
+                if k == SZ_INDOOR_HUMIDITY:  # ClimaRad minibox FAN sends hum in 12A0
                     return float(v)
         return self._msg_value(Code._31DA, key=SZ_INDOOR_HUMIDITY)
 
     @property
     def indoor_temp(self) -> float | None:
+        if Code._12A0 in self._msgs:
+            if isinstance(
+                self._msgs[Code._12A0].payload, list
+            ):  # FAN Ventura sends RH/temps as a list, use element [0] for indoor_temp
+                for k, v in self._msgs[Code._12A0].payload[0]:
+                    if k == SZ_TEMPERATURE:
+                        return float(v)
+            for k, v in self._msgs[Code._12A0].payload.items():
+                if (
+                    k == SZ_TEMPERATURE
+                ):  # ClimaRad minibox FAN sends supply_temp in 12A0
+                    return float(v)
+
         return self._msg_value(Code._31DA, key=SZ_INDOOR_TEMP)
 
     @property
@@ -444,6 +453,13 @@
 
     @property
     def supply_temp(self) -> float | None:
+        if Code._12A0 in self._msgs:
+            if isinstance(
+                self._msgs[Code._12A0].payload, list
+            ):  # FAN Ventura sends RH/temps as a list, use element [2] for supply_temp
+                for k, v in self._msgs[Code._12A0].payload[2]:
+                    if k == SZ_TEMPERATURE:
+                        return float(v)
         return self._msg_value(Code._31DA, key=SZ_SUPPLY_TEMP)
 
     @property
@@ -453,7 +469,7 @@
             SZ_EXHAUST_FAN_SPEED: self.exhaust_fan_speed,
             **{
                 k: v
-                for code in [c for c in (Code._12A0, Code._31D9, Code._31DA) if c in self._msgs]
+                for code in [c for c in (Code._31D9, Code._31DA) if c in self._msgs]
                 for k, v in self._msgs[code].payload.items()
                 if k != SZ_EXHAUST_FAN_SPEED
             },
