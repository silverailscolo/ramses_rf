--- conflicted
+++ resolved
@@ -446,53 +446,13 @@
     @property
     def fan_info(self) -> str | None:
         """
-<<<<<<< HEAD
-        Extract fan info from MessageIndex.
+        Extract fan info description from _31D9 or _31DA message payload, e.g. "speed 2, medium".
+        By its name, the result is picked up by a sensor in HA Climate UI.
+        Some manufacturers (Orcon, Vasco) include the fan mode (auto, manual), others don't (Itho).
         Just a demo for SQLite query at the moment.
         For a single key search, use _msg_qry_by_code_key helper
 
-        :return: string describing fan mode, speed
-        """
-        # if (
-        #     Code._31D9 in self._msgs
-        # ):  # Vasco D60 and ClimaRad minibox send mode/speed in _31D9
-        #     for k, v in self._msgs[Code._31D9].payload.items():
-        #         if (
-        #             k == SZ_FAN_MODE and v != "FF"
-        #         ):  # Prevent ClimaRad Ventura constant "FF" to pass
-        #             return str(v)
-        #     # no guard clause, just ignore
-        # if Code._22F4 in self._msgs:  # ClimaRad Ventura sends mode/speed in _22F4
-        #     mode: str = ""
-        #     for k, v in self._msgs[Code._22F4].payload.items():
-        #         if k == SZ_FAN_MODE:
-        #             mode = v
-        #         if k == SZ_FAN_RATE:
-        #             mode = mode + ", " + v
-        #     return mode
-        # return str(
-        #     self._msg_value(Code._31DA, key=SZ_FAN_INFO)
-        # )  # a description to display in climate, e.g. "speed 2, medium", note localize in UI
-        # Use SQLite query on MessageIndex
-        sql = """
-            SELECT pl from messages WHERE verb in (' I', 'RP')
-            AND (src = ? OR dst = ?)
-            AND (code = Code._31DA)
-            AND (plk like %SZ_FAN_INFO%)
-        """
-        for item in self._msg_qry(sql):
-            for k, v in item:
-                if k == SZ_FAN_INFO:
-                    return str(
-                        v
-                    )  # display description on climate entity, e.g. "speed 2, medium", localize in UI
-        return None
-=======
-        Extract fan info description from _31D9 or _31DA message payload, e.g. "speed 2, medium".
-        By its name, the result is automatically displayed in HA Climate UI.
-        Some manufacturers (Orcon, Vasco) include the fan mode (auto, manual), others don't (Itho).
-
-        :return: a string describing mode, speed
+        :return: a string describing fan mode, speed
         """
         if Code._31D9 in self._msgs:
             # Itho, Vasco D60 and ClimaRad (MiniBox fan) send mode/speed in _31D9
@@ -501,24 +461,29 @@
                 if k == SZ_FAN_MODE and len(v) > 2:  # prevent non-lookups to pass
                     return v
             # continue to 31DA
-        return str(self._msg_value(Code._31DA, key=SZ_FAN_INFO))  # Itho lookup
->>>>>>> 761ff073
+#        return str(self._msg_value(Code._31DA, key=SZ_FAN_INFO))  # Itho lookup
+        # Use SQLite query on MessageIndex
+        sql = """
+            SELECT pl from messages WHERE verb in (' I', 'RP')
+            AND (src = ? OR dst = ?)
+            AND (code = Code._31DA)
+            AND (plk like %SZ_FAN_INFO%)
+        """
+        for item in self._msg_qry(sql):
+            for k, v in item:
+                if k == SZ_FAN_INFO:
+                    return str(
+                        v
+                    )  # display description on climate entity, e.g. "speed 2, medium", localize in UI
+
 
     @property
     def indoor_humidity(self) -> float | None:
         """
-<<<<<<< HEAD
-        Extract indoor_humidity from MessageIndex.
+        Extract indoor_humidity from MessageIndex _12A0 or _31DA payload
         Just a demo for SQLite query helper at the moment.
 
         :return: float RH value from 0.0 to 1.0 = 100%
-        """
-        # return self._msg_qry_by_code_key(Code._31DA, key=SZ_INDOOR_HUMIDITY)
-        return self._msg_value(Code._31DA, key=SZ_INDOOR_HUMIDITY)
-=======
-        Extract humidity value from _12A0 or _31DA JSON message payload
-
-        :return: percentage <= 1.0
         """
         if Code._12A0 in self._msgs and isinstance(
             self._msgs[Code._12A0].payload, list
@@ -526,8 +491,8 @@
             if v := self._msgs[Code._12A0].payload[0].get(SZ_INDOOR_HUMIDITY):
                 assert isinstance(v, (float | type(None)))
                 return v
+        # return self._msg_qry_by_code_key(Code._31DA, key=SZ_INDOOR_HUMIDITY)
         return self._msg_value((Code._12A0, Code._31DA), key=SZ_INDOOR_HUMIDITY)
->>>>>>> 761ff073
 
     @property
     def indoor_temp(self) -> float | None:
