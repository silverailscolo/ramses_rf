--- conflicted
+++ resolved
@@ -1,8 +1,4 @@
 """RAMSES RF - a RAMSES-II protocol decoder & analyser (transport layer)."""
 
-<<<<<<< HEAD
-__version__ = "0.50.2-beta8"
-=======
 __version__ = "0.50.2"
->>>>>>> 844adaa4
 VERSION = __version__