#!/usr/bin/env python3
"""RAMSES RF - a RAMSES-II protocol decoder & analyser."""

from __future__ import annotations

import asyncio
from functools import partial
from typing import TYPE_CHECKING, Any

from .address import (
    ALL_DEV_ADDR,
    ALL_DEVICE_ID,
    NON_DEV_ADDR,
    NON_DEVICE_ID,
    Address,
    is_valid_dev_id,
)
from .command import CODE_API_MAP, Command
from .const import (
    DEV_ROLE_MAP,
    DEV_TYPE_MAP,
    F9,
    FA,
    FC,
    FF,
    SZ_ACTIVE_HGI,
    SZ_DEVICE_ROLE,
    SZ_DOMAIN_ID,
    SZ_ZONE_CLASS,
    SZ_ZONE_IDX,
    SZ_ZONE_MASK,
    SZ_ZONE_TYPE,
    ZON_ROLE_MAP,
    DevRole,
    DevType,
    IndexT,
    Priority,
    VerbT,
    ZoneRole,
)
from .gateway import Engine
from .logger import set_pkt_logging
from .message import Message
from .packet import PKT_LOGGER, Packet
from .protocol import PortProtocol, ReadProtocol, protocol_factory
from .ramses import CODES_BY_DEV_SLUG, CODES_SCHEMA
from .schemas import SZ_SERIAL_PORT, DeviceIdT, DeviceListT
from .transport import (
    FileTransport,
    PortTransport,
    RamsesTransportT,
    is_hgi80,
    transport_factory,
)
from .typing import QosParams
from .version import VERSION

from .const import (  # isort: skip
    I_,
    RP,
    RQ,
    W_,
    Code,
)


__all__ = [
    "VERSION",
    "Engine",
    #
    "SZ_ACTIVE_HGI",
    "SZ_DEVICE_ROLE",
    "SZ_DOMAIN_ID",
    "SZ_SERIAL_PORT",
    "SZ_ZONE_CLASS",
    "SZ_ZONE_IDX",
    "SZ_ZONE_MASK",
    "SZ_ZONE_TYPE",
    #
    "ALL_DEV_ADDR",
    "ALL_DEVICE_ID",
    "NON_DEV_ADDR",
    "NON_DEVICE_ID",
    #
    "CODE_API_MAP",
    "CODES_BY_DEV_SLUG",  # shouldn't export this
    "CODES_SCHEMA",
    "DEV_ROLE_MAP",
    "DEV_TYPE_MAP",
    "ZON_ROLE_MAP",
    #
    "I_",
    "RP",
    "RQ",
    "W_",
    "F9",
    "FA",
    "FC",
    "FF",
    #
    "DeviceIdT",
    "DeviceListT",
    "DevRole",
    "DevType",
    "IndexT",
    "VerbT",
    "ZoneRole",
    #
    "Address",
    "Code",
    "Command",
    "Message",
    "Packet",
    "Priority",
    "QosParams",
    #
    "PortProtocol",
    "ReadProtocol",
    "RamsesProtocolT",
    "extract_known_hgi_id",
    "protocol_factory",
    #
    "FileTransport",
    "PortTransport",
    "RamsesTransportT",
    "is_hgi80",
    "transport_factory",
    #
    "is_valid_dev_id",
    "set_pkt_logging_config",
]


if TYPE_CHECKING:
    from logging import Logger


<<<<<<< HEAD
# HA issue: set_pkt_logging_config causes blocking call to open with args ('/config/ramses_esp/packetlog', 'a')
# Fix here <<< issue #200 (= ramses_cc issue 217) >> from .logger import set_pkt_logging
async def set_pkt_logging_config(**config: Any) -> Logger:
    # fix? Calling a blocking function
=======
async def set_pkt_logging_config(**config: Any) -> Logger:
    """
    Set up ramses packet logging to a file or port.
    Must runs async in executor to prevent HA blocking call opening packet log file (issue #200)

    :param config: if file_name is included, opens packet_log file
    :return: a logging.Logger
    """
>>>>>>> 844adaa4
    loop = asyncio.get_running_loop()
    await loop.run_in_executor(None, partial(set_pkt_logging, PKT_LOGGER, **config))
    return PKT_LOGGER


# def set_pkt_logging_config(**config: Any) -> Logger:
#     set_pkt_logging(PKT_LOGGER, **config)
#     return PKT_LOGGER


def extract_known_hgi_id(
    include_list: DeviceListT,
    /,
    *,
    disable_warnings: bool = False,
    strick_checking: bool = False,
) -> DeviceIdT | None:
    return PortProtocol._extract_known_hgi_id(
        include_list, disable_warnings=disable_warnings, strick_checking=strick_checking
    )<|MERGE_RESOLUTION|>--- conflicted
+++ resolved
@@ -135,12 +135,6 @@
     from logging import Logger
 
 
-<<<<<<< HEAD
-# HA issue: set_pkt_logging_config causes blocking call to open with args ('/config/ramses_esp/packetlog', 'a')
-# Fix here <<< issue #200 (= ramses_cc issue 217) >> from .logger import set_pkt_logging
-async def set_pkt_logging_config(**config: Any) -> Logger:
-    # fix? Calling a blocking function
-=======
 async def set_pkt_logging_config(**config: Any) -> Logger:
     """
     Set up ramses packet logging to a file or port.
@@ -149,15 +143,9 @@
     :param config: if file_name is included, opens packet_log file
     :return: a logging.Logger
     """
->>>>>>> 844adaa4
     loop = asyncio.get_running_loop()
     await loop.run_in_executor(None, partial(set_pkt_logging, PKT_LOGGER, **config))
     return PKT_LOGGER
-
-
-# def set_pkt_logging_config(**config: Any) -> Logger:
-#     set_pkt_logging(PKT_LOGGER, **config)
-#     return PKT_LOGGER
 
 
 def extract_known_hgi_id(
