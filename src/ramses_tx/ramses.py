#!/usr/bin/env python3
"""RAMSES RF - a RAMSES-II protocol decoder & analyser."""

# TODO: code a lifespan for most packets

from __future__ import annotations

from datetime import timedelta as td
from typing import Any, Final

from .const import SZ_NAME, DevType

from .const import (  # noqa: F401, isort: skip, pylint: disable=unused-import
    I_,
    RP,
    RQ,
    W_,
    Code,
    VerbT,
)


SZ_LIFESPAN: Final = "lifespan"  # WIP


#
########################################################################################
# CODES_SCHEMA - HEAT (CH/DHW, Honeywell/Resideo) vs HVAC (ventilation, Itho/Orcon/etc.)

# The master list - all known codes are here, even if there's no corresponding parser
# Anything with a zone-idx should start: ^0[0-9A-F], ^(0[0-9A-F], or ^((0[0-9A-F]

#
CODES_SCHEMA: dict[Code, dict[str, Any]] = {  # rf_unknown
    Code._0001: {
        SZ_NAME: "rf_unknown",
        I_: r"^00FFFF02(00|FF)$",  # loopback
        RQ: r"^00([28A]0)00(0[0-9A-F])(FF|04)$",  # HVAC
        RP: r"^00([28A]0)00(0[0-9A-F])",  # HVAC
        W_: r"^(0[0-9A-F]|FC|FF)000005(01|05)$",
    },  # TODO: there appears to be a dodgy? RQ/RP for UFC
    Code._0002: {  # WIP: outdoor_sensor - CODE_IDX_COMPLEX?
        # is it CODE_IDX_COMPLEX:
        #  - 02...... for outside temp?
        #  - 03...... for other stuff?
        SZ_NAME: "outdoor_sensor",
        I_: r"^0[0-4][0-9A-F]{4}(00|01|02|05)$",  # Domoticz sends ^02!!
        RQ: r"^00$",  # NOTE: sent by an RFG100
    },
    Code._0004: {  # zone_name
        SZ_NAME: "zone_name",
        I_: r"^0[0-9A-F]00([0-9A-F]){40}$",  # RP is same, null_rp: xxxx,7F*20
        RQ: r"^0[0-9A-F]00$",
        W_: r"^0[0-9A-F]00([0-9A-F]){40}$",  # contrived
        SZ_LIFESPAN: td(days=1),
    },
    Code._0005: {  # system_zones
        SZ_NAME: "system_zones",
        # .I --- 34:092243 --:------ 34:092243 0005 012 000A0000-000F0000-00100000
        I_: r"^(00[01][0-9A-F]{5}){1,3}$",
        RQ: r"^00[01][0-9A-F]$",  # f"00{zone_type}", evohome won't respond to 00
        RP: r"^00[01][0-9A-F]{3,5}$",
        SZ_LIFESPAN: False,
    },
    Code._0006: {  # schedule_version  # TODO: what for DHW schedule?
        SZ_NAME: "schedule_version",
        RQ: r"^00$",
        RP: r"^0005[0-9A-F]{4}$",
    },
    Code._0008: {  # relay_demand, TODO: check RP
        SZ_NAME: "relay_demand",
        # 000 I --- 31:012319 08:006244 --:------ 0008 013 0006958C33CA6ECD2067AA53DD
        I_: r"^((0[0-9A-F]|F[9AC])[0-9A-F]{2}|00[0-9A-F]{24})$",
        RQ: r"^00$",
        RP: r"^00[0-9A-F]{2}$",  # seems only 13: RP (TODO: what about 10:, 08/31:)
    },
    Code._0009: {  # relay_failsafe (only is_controller, OTB send an 0009?)
        SZ_NAME: "relay_failsafe",
        # .I --- 01:145038 --:------ 01:145038 0009 006 FC01FFF901FF
        # .I --- 01:145038 --:------ 01:145038 0009 003 0700FF
        # .I --- 10:040239 01:223036 --:------ 0009 003 000000
        # .I --- --:------ --:------ 12:227486 0009 003 0000FF
        I_: r"^((0[0-9A-F]|F[9AC])0[0-1](00|FF))+$",
    },
    Code._000A: {  # zone_params
        SZ_NAME: "zone_params",
        I_: r"^(0[0-9A-F][0-9A-F]{10}){1,8}$",
        W_: r"^0[0-9A-F][0-9A-F]{10}$",
        RQ: r"^0[0-9A-F]((00)?|([0-9A-F]{10})+)$",  # is: r"^0[0-9A-F]([0-9A-F]{10})+$"
        RP: r"^0[0-9A-F][0-9A-F]{10}$",  # null_rp: xx/007FFF7FFF
        # 17:54:13.126 063 RQ --- 34:064023 01:145038 --:------ 000A 001 03
        # 17:54:13.141 045 RP --- 01:145038 34:064023 --:------ 000A 006 031002260B86
        # 19:20:49.460 062 RQ --- 12:010740 01:145038 --:------ 000A 006 080001F40DAC
        # 19:20:49.476 045 RP --- 01:145038 12:010740 --:------ 000A 006 081001F40DAC
        SZ_LIFESPAN: td(days=1),
    },
    Code._000C: {  # zone_devices
        SZ_NAME: "zone_devices",
        # RP --- 01:145038 18:013393 --:------ 000C 018 06-08-00-1099C3 06-08-00-1099C5 06-08-00-1099BF
        # RP --- 01:145038 18:013393 --:------ 000C 016 05-08-00-109901    08-00-109902    08-00-109903
        I_: r"^0[0-9A-F][01][0-9A-F]|7F[0-9A-F]{6}([0-9A-F]{10}|[0-9A-F]{12}){1,7}$",
        RQ: r"^0[0-9A-F][01][0-9A-F]$",  # TODO: f"{zone_idx}{device_type}"
        SZ_LIFESPAN: False,
    },
    Code._000E: {  # unknown_000e
        SZ_NAME: "message_000e",
        I_: r"^0000(14|28)$",
    },
    Code._0016: {  # rf_check
        SZ_NAME: "rf_check",
        RQ: r"^0[0-9A-F]([0-9A-F]{2})?$",  # TODO: officially: r"^0[0-9A-F]{3}$"
        RP: r"^0[0-9A-F]{3}$",
    },
    Code._0100: {  # language
        SZ_NAME: "language",
        RQ: r"^00([0-9A-F]{4}F{4})?$",  # NOTE: RQ/04/0100 has a payload
        RP: r"^00[0-9A-F]{4}F{4}$",
        SZ_LIFESPAN: td(days=1),  # TODO: make longer?
    },
    Code._0150: {  # unknown_0150
        SZ_NAME: "message_0150",
        RQ: r"^00$",
        RP: r"^000000$",
    },
    Code._01D0: {  # unknown_01d0, TODO: definitely a real code, zone_idx is a guess
        SZ_NAME: "message_01d0",
        I_: r"^0[0-9A-F][0-9A-F]{2}$",
        W_: r"^0[0-9A-F][0-9A-F]{2}$",
        # .W --- 04:000722 01:158182 --:------ 01D0 002 0003  # is a guess, the
        # .I --- 01:158182 04:000722 --:------ 01D0 002 0003  # TRV was in zone 00
    },
    Code._01E9: {  # unknown_01e9, TODO: definitely a real code, zone_idx is a guess
        SZ_NAME: "message_01e9",
        I_: r"^0[0-9A-F][0-9A-F]{2}$",
        W_: r"^0[0-9A-F][0-9A-F]{2}$",
        # .W --- 04:000722 01:158182 --:------ 01E9 002 0003  # is a guess, the
        # .I --- 01:158182 04:000722 --:------ 01E9 002 0000  # TRV was in zone 00
    },
    Code._01FF: {  # unknown_01ff, TODO: definitely a real code, Itho Spider
        SZ_NAME: "message_01ff",
        I_: r"^(00|01)[0-9A-F]{50}$",
        RQ: r"^(00|01)[0-9A-F]{50}$",
        W_: r"^00[0-9A-F]{50}$",
    },
    Code._0404: {  # zone_schedule
        SZ_NAME: "zone_schedule",
        I_: r"^0[0-9A-F](20|23)[0-9A-F]{2}08[0-9A-F]{6}$",
        RQ: r"^0[0-9A-F](20|23)000800[0-9A-F]{4}$",
        RP: r"^0[0-9A-F](20|23)0008[0-9A-F]{6}[0-9A-F]{2,82}$",
        W_: r"^0[0-9A-F](20|23)[0-9A-F]{2}08[0-9A-F]{6}[0-9A-F]{2,82}$",  # as per RP
        SZ_LIFESPAN: None,
    },
    Code._0418: {  # system_fault
        SZ_NAME: "system_fault",
        I_: r"^00(00|40|C0)[0-3][0-9A-F]B0[0-9A-F]{6}0000[0-9A-F]{12}FFFF700[012][0-9A-F]{6}$",
        RQ: r"^0000[0-3][0-9A-F]$",  # f"0000{log_idx}", no payload
    },
    Code._042F: {  # unknown_042f, # non-evohome are len==9, seen only once?
        # .I --- 32:168090 --:------ 32:168090 042F 009 000000100F00105050
        # RP --- 10:048122 18:006402 --:------ 042F 009 000200001400163010
        SZ_NAME: "message_042f",
        I_: r"^00([0-9A-F]{2}){7,8}$",
        RQ: r"^00$",
        RP: r"^00([0-9A-F]{2}){7,8}$",
    },
    Code._0B04: {  # unknown_0b04
        # .I --- --:------ --:------ 12:207082 0B04 002 00C8
        SZ_NAME: "message_0b04",
        I_: r"^00(00|C8)$",
    },
    Code._1030: {  # mixvalve_params
        SZ_NAME: "mixvalve_params",
        # .I --- --:------ --:------ 12:138834 1030 016 01C80137C9010FCA0196CB010FCC0101
        I_: r"^0[0-9A-F](C[89A-C]01[0-9A-F]{2}){5}$",
        RP: r"^00((20|21)01[0-9A-F]{2}){2}$",  # rarely seen, HVAC
        W_: r"^0[0-9A-F](C[89A-C]01[0-9A-F]{2}){5}$",  # contrived
    },
    Code._1060: {  # device_battery
        SZ_NAME: "device_battery",
        I_: r"^0[0-9A-F](FF|[0-9A-F]{2})0[01]$",  # HCW: r"^(FF|0[0-9A-F]...
        SZ_LIFESPAN: td(days=1),
    },
    Code._1081: {  # max_ch_setpoint
        SZ_NAME: "max_ch_setpoint",
        RQ: r"^00$",
        RP: r"^00[0-9A-F]{4}$",
    },
    Code._1090: {  # unknown_1090
        # 095 RP --- 23:100224 22:219457 --:------ 1090 005 00-7FFF-01F4
        SZ_NAME: "message_1090",
        RQ: r"^00$",
        RP: r"^00",
    },
    Code._1098: {  # unknown_1098
        SZ_NAME: "message_1098",
        RQ: r"^00$",
        RP: r"^00",
    },
    Code._10A0: {  # dhw_params
        SZ_NAME: "dhw_params",
        # RQ --- 07:045960 01:145038 --:------ 10A0 006 0013740003E4
        # RP --- 10:048122 18:006402 --:------ 10A0 003 001B58
        # NOTE: RFG100 uses a domain id! (00|01)
        # 19:14:24.662 051 RQ --- 30:185469 01:037519 --:------ 10A0 001 00
        # 19:14:31.463 053 RQ --- 30:185469 01:037519 --:------ 10A0 001 01
        I_: r"^(00|01)[0-9A-F]{4}([0-9A-F]{6})?$",  # NOTE: RQ/07/10A0 has a payload
        RQ: r"^(00|01)([0-9A-F]{10})?$",  # NOTE: RQ/07/10A0 has a payload
        W_: r"^(00|01)[0-9A-F]{4}([0-9A-F]{6})?$",  # TODO: needs checking
        SZ_LIFESPAN: td(hours=4),
    },
    Code._10B0: {  # unknown_10b0
        SZ_NAME: "message_10b0",
        RQ: r"^00$",
        RP: r"^00[0-9A-F]{8}$",
    },
    Code._10D0: {  # filter_change - polling interval should be 1/day
        SZ_NAME: "filter_change",
        I_: r"^00[0-9A-F]{6}(0000|FFFF)?$",
        RQ: r"^00(00)?$",
        W_: r"^00FF$",
    },
    Code._10E0: {  # device_info
        SZ_NAME: "device_info",
        I_: r"^(00|FF)([0-9A-F]{30,})?$",  # r"^[0-9A-F]{32,}$" might be OK
        RQ: r"^00$",  # NOTE: 63 seen (no RP), some devices will accept [0-9A-F]{2}
        # RP: r"^[0-9A-F]{2}([0-9A-F]){30,}$",  # NOTE: indx same as RQ
        SZ_LIFESPAN: False,
    },
    Code._10E1: {  # device_id
        SZ_NAME: "device_id",
        RP: r"^00[0-9A-F]{6}$",
        RQ: r"^00$",
        SZ_LIFESPAN: False,
    },
    Code._10E2: {  # unknown_10e2, HVAC?
        SZ_NAME: "unknown_10e2",
        I_: r"^00[0-9A-F]{4}$",
    },
    Code._1100: {  # tpi_params
        SZ_NAME: "tpi_params",
        #  I --- 01:172368 --:------ 01:172368 1100 008 FC180400007FFF00
        #  I --- 01:172368 13:040439 --:------ 1100 008 FC042814007FFF00
        # RQ --- 01:145038 13:163733 --:------ 1100 008 00180400007FFF01  # boiler relay
        # RP --- 13:163733 01:145038 --:------ 1100 008 00180400FF7FFF01
        # RQ --- 01:145038 13:035462 --:------ 1100 008 FC240428007FFF01  # not bolier relay
        # RP --- 13:035462 01:145038 --:------ 1100 008 00240428007FFF01
        I_: r"^(00|FC)[0-9A-F]{6}(00|FF)([0-9A-F]{4}0[01])?$",
        W_: r"^(00|FC)[0-9A-F]{6}(00|FF)([0-9A-F]{4}0[01])?$",  # TODO: is there no I?
        RQ: r"^(00|FC)([0-9A-F]{6}(00|FF)([0-9A-F]{4}0[01])?)?$",  # RQ/13:/00, or RQ/01:/FC:
        SZ_LIFESPAN: td(days=1),
    },
    Code._11F0: {  # unknown_11f0, from heatpump relay
        SZ_NAME: "message_11f0",
        I_: r"^00",
    },
    Code._1260: {  # dhw_temp
        SZ_NAME: "dhw_temp",
        # RQ --- 30:185469 01:037519 --:------ 1260 001 00
        # RP --- 01:037519 30:185469 --:------ 1260 003 000837
        # RQ --- 18:200202 10:067219 --:------ 1260 002 0000
        # RP --- 10:067219 18:200202 --:------ 1260 003 007FFF
        # .I --- 07:045960 --:------ 07:045960 1260 003 0007A9
        I_: r"^(00|01)[0-9A-F]{4}$",  # NOTE: RP is same
        RQ: r"^(00|01)(00)?$",  # TODO: officially: r"^(00|01)$"
        SZ_LIFESPAN: td(hours=1),
    },
    Code._1280: {  # outdoor_humidity
        SZ_NAME: "outdoor_humidity",
        I_: r"^00[0-9A-F]{2}[0-9A-F]{8}?$",
    },
    Code._1290: {  # outdoor_temp
        SZ_NAME: "outdoor_temp",
        I_: r"^00[0-9A-F]{4}$",  # NOTE: RP is same
        RQ: r"^00$",
    },
    Code._1298: {  # co2_level
        SZ_NAME: "co2_level",
        I_: r"^00[0-9A-F]{4}$",
        RQ: r"^00$",
    },
    Code._12A0: {  # indoor_humidity
<<<<<<< HEAD
        # .I --- 32:168090 --:------ 32:168090 12A0 006 0030093504A8
        # .I --- 32:132125 --:------ 32:132125 12A0 007 003107B67FFF00  # only dev_id with 007
        # .I --- 37:153226 --:------ 37:153226 12A0 021 003108127FFF00 01EF7FFF7FFF0002 420615 03AC 00 # ClimaRad Ventura
        # .I --- 37:153226 --:------ 37:153226 12A0 021 003508717FFF00 01EF7FFF7FFF0002 380683 031A 00 # same ClimaRad, later
        # .I --- 37:153226 --:------ 37:153226 12A0 021 002F08677FFF00 01EF7FFF7FFF0002 39068F 0344 00 # same ClimaRad, later
        # .I --- 37:153226 --:------ 37:153226 12A0 021 003408917FFF00 01EF7FFF7FFF0002 3706B7 0327 00 # etc.
        # RP --- 20:008749 18:142609 --:------ 12A0 002 00EF
        SZ_NAME: "indoor_humidity",
        I_: r"^00[0-9A-F]{2}([0-9A-F]{8}(00)?)?((01EF7FFF7FFF0002)[0-9A-F]{10}(00))?$",
        RP: r"^00[0-9A-F]{2}([0-9A-F]{8}(00)?)?$",
=======
        SZ_NAME: "indoor_humidity",
        I_: r"^(0[0-9A-F]{3}([0-9A-F]{8}(00)?)?)+$",
        RP: r"^0[0-9A-F]{3}([0-9A-F]{8}(00)?)?$",
>>>>>>> 51188289
        SZ_LIFESPAN: td(hours=1),
    },
    Code._12B0: {  # window_state  (HVAC % window open)
        SZ_NAME: "window_state",
        I_: r"^0[0-9A-F](0000|C800|FFFF)$",  # NOTE: RP is same
        RQ: r"^0[0-9A-F](00)?$",
        SZ_LIFESPAN: td(hours=1),
    },
    Code._12C0: {  # displayed_temp (HVAC room temp)
        SZ_NAME: "displayed_temp",  # displayed room temp
        I_: r"^00[0-9A-F]{2}0[01](FF)?$",
    },
    Code._12C8: {  # air_quality, HVAC
        SZ_NAME: "air_quality",
        I_: r"^00[0-9A-F]{4}$",
    },
    Code._12F0: {  # dhw_flow_rate
        # 2021-11-05T06:25:20.399400 065 RP --- 10:023327 18:131597 --:------ 12F0 003 000307
        # 2021-11-05T06:25:20.669382 066 RP --- 10:023327 18:131597 --:------ 3220 005 00C01307C0
        # 2021-11-05T06:35:20.450201 065 RP --- 10:023327 18:131597 --:------ 12F0 003 000023
        # 2021-11-05T06:35:20.721228 066 RP --- 10:023327 18:131597 --:------ 3220 005 0040130059
        # 2021-12-06T06:35:54.575298 073 RP --- 10:051349 18:135447 --:------ 12F0 003 00059F
        # 2021-12-06T06:35:55.949502 071 RP --- 10:051349 18:135447 --:------ 3220 005 00C0130ECC
        SZ_NAME: "dhw_flow_rate",
        RQ: r"^00$",
        RP: r"^00[0-9A-F]{4}$",
    },
    Code._1300: {  # cv water pressure (usu. for ch)
        SZ_NAME: "ch_pressure",
        RQ: r"^00$",
        RP: r"^00[0-9A-F]{4}$",
    },
    Code._1470: {  # programme_scheme, HVAC (1470, 1F70, 22B0)
        SZ_NAME: "programme_scheme",
        RQ: r"^00$",
        I_: r"^00[0-9A-F]{14}$",
        W_: r"^00[0-9A-F]{2}0{4}800{6}$",
    },
    Code._1F09: {  # system_sync - FF (I), 00 (RP), F8 (W, after 1FC9)
        SZ_NAME: "system_sync",
        I_: r"^(00|01|DB|FF)[0-9A-F]{4}$",  # FF is evohome, DB is Hometronics
        RQ: r"^00$",
        RP: r"^00[0-9A-F]{4}$",  # xx-secs
        W_: r"^F8[0-9A-F]{4}$",
    },
    Code._1F41: {  # dhw_mode
        SZ_NAME: "dhw_mode",
        I_: r"^(00|01)(00|01|FF)0[0-5]F{6}(([0-9A-F]){12})?$",
        RQ: r"^(00|01)$",  # will accept: r"^(00|01)(00)$"
        W_: r"^(00|01)(00|01|FF)0[0-5]F{6}(([0-9A-F]){12})?$",
        SZ_LIFESPAN: td(hours=4),
    },
    Code._1F70: {  # programme_config, HVAC (1470, 1F70, 22B0)
        SZ_NAME: "programme_config",
        I_: r"^00[0-9A-F]{30}$",
        RQ: r"^00[0-9A-F]{30}$",
        W_: r"^00[0-9A-F]{30}$",
    },
    Code._1FC9: {  # rf_bind
<<<<<<< HEAD
        # RP --- 13:035462 18:013393 --:------ 1FC9 018 00-3EF0-348A86 00-11F0-348A86 90-3FF1-956ABD  # noqa: E501
        # RP --- 13:035462 18:013393 --:------ 1FC9 018 00-3EF0-348A86 00-11F0-348A86 90-7FE1-DD6ABD  # noqa: E501
        # RP --- 01:145038 18:013393 --:------ 1FC9 012 FF-10E0-06368E FF-1FC9-06368E
        #  I --- 29:123150 63:262142 --:------ 1FC9 018 00-22F1-75E10E 65-10E0-75E10E 00-1FC9-75E10E  # ClimaRad/Airios
        #  I --- 37:117647 63:262142 --:------ 1FC9 030 00-31E0-95CB8F 00-1298-95CB8F 00-22F1-95CB8F 66-10E0-95CB8F 00-1FC9-95CB8F # Vasco CO RF
=======
>>>>>>> 51188289
        SZ_NAME: "rf_bind",  # idx-code-dev_id
        RQ: r"^00$",
        RP: r"^((0[0-9A-F]|F[69ABCF]|[0-9A-F]{2})([0-9A-F]{10}))+$",
        I_: r"^((0[0-9A-F]|F[69ABCF]|[0-9A-F]{2})([0-9A-F]{10}))+|00|21$",
        # NOTE: payload can be 00. No filter effect from or1|or2
        W_: r"^((0[0-9A-F]|F[69ABCF]|[0-9A-F]{2})([0-9A-F]{10}))+$",
    },
    Code._1FCA: {  # unknown_1fca
        # .W --- 37:117647 32:022222 --:------ 1FCA 009 00-01FF95CB8FFFFFFF # Vasco RF
        SZ_NAME: "message_1fca",
        RQ: r"^00$",
        RP: r"^((0[0-9A-F]|F[9ABCF]|90)([0-9A-F]{10}))+$",  # xx-code-dev_id
        I_: r"^((0[0-9A-F]|F[9ABCF])([0-9A-F]{10}))+$",
        W_: r"^((0[0-9A-F]|F[9ABCF])([0-9A-F]{10}))+(FFFFFF)*$",
    },
    Code._1FD0: {  # unknown_1fd0
        SZ_NAME: "message_1fd0",
        RQ: r"^00$",
        RP: r"^00",
    },
    Code._1FD4: {  # opentherm_sync
        SZ_NAME: "opentherm_sync",
        I_: r"^00([0-9A-F]{4})$",
    },
<<<<<<< HEAD
    Code._2210: {  # unknown_2210, HVAC, _I verb only seen on ClimaRad HRU
        # .I --- 37:153226 --:------ 37:153226 2210 042 00FF00FFFFFF0000000000FFFFFFFFFF00FFFFFF0000000000FFFFFFFFFFFFFFFF000000000000000140
        SZ_NAME: "unknown_2210",
        I_: r"^(00)(FF)(00)(FF){3}(00){5}(FF){5}(00)(FF){3}(00){5}(FF){8}(00){7}(0140)$",
=======
    Code._2210: {  # unknown_2210, HVAC,
        SZ_NAME: "unknown_2210",
        I_: r"^00[0-9A-F]{82}$",
>>>>>>> 51188289
        RQ: r"^00$",
    },
    Code._2249: {  # setpoint_now?
        SZ_NAME: "setpoint_now",  # setpt_now_next
        I_: r"^(0[0-9A-F]{13}){1,2}$",
    },  # TODO: This could be an array
    Code._22C9: {  # setpoint_bounds (was: ufh_setpoint)
        SZ_NAME: "setpoint_bounds",
        I_: r"^(0[0-9A-F][0-9A-F]{8}0[12]){1,4}(0[12]03)?$",  # (0[12]03)? only if len(array) == 1
        W_: r"^(0[0-9A-F][0-9A-F]{8}0[12])$",  # never an array
    },
    Code._22D0: {  # unknown_22d0, HVAC system switch?
        SZ_NAME: "message_22d0",
        I_: r"^(00|03)",
        W_: r"^03",
    },
    Code._22D9: {  # boiler_setpoint
        SZ_NAME: "boiler_setpoint",
        RQ: r"^00$",
        RP: r"^00[0-9A-F]{4}$",
    },
    Code._22E0: {  # unknown_22e0, HVAC, NB: no I
        SZ_NAME: "unknown_22e0",
        RQ: r"^00$",  # seen in RQ to ClimaRad VenturaV1x FAN
        RP: r"^00[0-9A-F]{6}$",  # seen in RP from ClimaRad VenturaV1x FAN
    },
    Code._22E5: {  # unknown_22e5, HVAC, NB: no I
        SZ_NAME: "unknown_22e5",
        RQ: r"^00$",
        RP: r"^00[0-9A-F]{6}$",
    },
    Code._22E9: {  # unknown_22e9, HVAC, NB: no I
        SZ_NAME: "unknown_22e9",
        RQ: r"^00$",
        RP: r"^00[0-9A-F]{6}$",
    },
    Code._22F1: {  # fan_mode, HVAC
        SZ_NAME: "fan_mode",
        RQ: r"^00$",
<<<<<<< HEAD
        I_: r"^(00|63)(0[0-9A-F]){1,2}$",  # VASCO HD60 HRU: 22F1 003 000206, 22F1 003 000306, 22F1 003 000406
=======
        RP: r"^00[0-9A-F]{4}$",
        I_: r"^(00|63)(0[0-9A-F]){1,2}$",
>>>>>>> 51188289
    },
    Code._22F2: {  # unknown_22f2, HVAC, NB: no I
        SZ_NAME: "unknown_22f2",
        RQ: r"^00$",  # (00|01)?
        RP: r"^00[0-9A-F]{4}(01[0-9A-F]{4})?$",
    },
    Code._22F3: {  # fan_boost, HVAC
        SZ_NAME: "fan_boost",
<<<<<<< HEAD
        I_: r"^(00|63)(021E)?[0-9A-F]{4}([0-9A-F]{8})?$",  # VASCO D60 HRU: .I + 22F3 007 00 021E 0406 0000 (a timer)
    },  # minutes only?
    Code._22F4: {  # unknown_22f4, HVAC
        # .I + 22F4 013 00 40 30 0000 00 00 000000000000 (ClimaRad Ventura - mode Auto)
        # .I + 22F4 013 00 00 00 0000 60 C9 000000000000 (ClimaRad Ventura - speed 1)
        SZ_NAME: "unknown_22f4",  # TODO rename?
        I_: r"^00[0-9A-F]{4}(0000)[0-9A-F]{4}(00){6}$",
=======
        I_: r"^(00|63)(021E)?[0-9A-F]{4}([0-9A-F]{8})?$",
    },  # minutes only?
    Code._22F4: {  # unknown_22f4, HVAC
        SZ_NAME: "unknown_22f4",
        I_: r"^00[0-9A-F]{24}$",
>>>>>>> 51188289
        RQ: r"^00$",
    },
    Code._22F7: {  # fan_bypass_mode (% open), HVAC
        SZ_NAME: "fan_bypass_mode",
        I_: r"^00([0-9A-F]{2}){1,2}$",  # RP is the same
        RQ: r"^00$",
        W_: r"^00[0-9A-F]{2}(EF)?$",
    },
    Code._22F8: {  # fan_22f8 (moisture scenario?), HVAC
        SZ_NAME: "fan_22f8",
        RQ: r"^00$",
        I_: r"^00[0-9A-F]{4}$",
    },
    Code._22B0: {  # programme_status, HVAC (1470, 1F70, 22B0)
        SZ_NAME: "programme_status",
        W_: r"^00[0-9A-F]{2}$",
        I_: r"^00[0-9A-F]{2}$",
    },
    Code._2309: {  # setpoint
        SZ_NAME: "setpoint",
        I_: r"^(0[0-9A-F]{5})+$",
        W_: r"^0[0-9A-F]{5}$",
        # RQ --- 12:010740 01:145038 --:------ 2309 003 03073A # No RPs
        RQ: r"^0[0-9A-F]([0-9A-F]{4})?$",  # NOTE: 12 uses: r"^0[0-9A-F]$"
        SZ_LIFESPAN: td(minutes=30),
    },
    Code._2349: {  # zone_mode
        SZ_NAME: "zone_mode",
        I_: r"^0[0-9A-F]{5}0[0-4][0-9A-F]{6}([0-9A-F]{12})?$",
        W_: r"^0[0-9A-F]{5}0[0-4][0-9A-F]{6}([0-9A-F]{12})?$",
        # .W --- 18:141846 01:050858 --:------ 2349 013 02-0960-04-FFFFFF-0409160607E5
        # .W --- 18:141846 01:050858 --:------ 2349 007 02-08FC-01-FFFFFF
        RQ: r"^0[0-9A-F](00|[0-9A-F]{12})?$",
        # RQ --- 22:070483 01:063844 --:------ 2349 007 06-0708-03-000027
        SZ_LIFESPAN: td(hours=4),
    },
    Code._2389: {  # unknown_2389 - CODE_IDX_COMPLEX?
        # .I 024 03:052382 --:------ 03:052382 2389 003 02001B
        SZ_NAME: "unknown_2389",
        I_: r"^0[0-4][0-9A-F]{4}$",
    },
    Code._2400: {  # unknown_2400, from OTB
        SZ_NAME: "message_2400",
        RQ: r"^00$",
        RP: r"^00",
    },
    Code._2401: {  # unknown_2401, from OTB
        SZ_NAME: "message_2401",
        RQ: r"^00$",
        RP: r"^00",
    },
    Code._2410: {  # unknown_2410, from OTB
        SZ_NAME: "message_2410",
        RQ: r"^00$",
        RP: r"^00",
    },
    Code._2411: {  # fan_params, HVAC
        SZ_NAME: "fan_params",
        I_: r"^(00|01|15|16|17|21)00[0-9A-F]{6}([0-9A-F]{8}){4}[0-9A-F]{4}$",
        RQ: r"^(00|01|15|16|17|21)00[0-9A-F]{2}((00){19})?$",
        W_: r"^(00|01|15|16|17|21)00[0-9A-F]{6}[0-9A-F]{8}(([0-9A-F]{8}){3}[0-9A-F]{4})?$",
    },
    Code._2420: {  # unknown_2420, from OTB
        SZ_NAME: "message_2420",
        RQ: r"^00$",
        RP: r"^00",
    },
    Code._2D49: {  # unknown_2d49
        SZ_NAME: "message_2d49",
        # 10:14:08.526 045  I --- 01:023389 --:------ 01:023389 2D49 003 010000
        # 10:14:12.253 047  I --- 01:023389 --:------ 01:023389 2D49 003 00C800
        # 10:14:12.272 047  I --- 01:023389 --:------ 01:023389 2D49 003 01C800
        # 10:14:12.390 049  I --- 01:023389 --:------ 01:023389 2D49 003 880000
        # 10:14:12.399 048  I --- 01:023389 --:------ 01:023389 2D49 003 FD0000
        I_: r"^(0[0-9A-F]|88|F6|FD)[0-9A-F]{2}(00||FF)$",
    },  # seen with Hometronic systems
    Code._2E04: {  # system_mode
        SZ_NAME: "system_mode",
        I_: r"^0[0-7][0-9A-F]{12}0[01]$",
        RQ: r"^FF$",
        W_: r"^0[0-7][0-9A-F]{12}0[01]$",
        SZ_LIFESPAN: td(hours=4),
    },
    Code._2E10: {  # presence_detect - HVAC
        SZ_NAME: "presence_detect",
        I_: r"^00(00|01)(00)?$",
    },
    Code._30C9: {  # temperature
        SZ_NAME: "temperature",
        I_: r"^(0[0-9A-F][0-9A-F]{4})+$",
        RQ: r"^0[0-9A-F](00)?$",  # TODO: officially: r"^0[0-9A-F]$"
        RP: r"^0[0-9A-F][0-9A-F]{4}$",  # Null: r"^0[0-9A-F]7FFF$"
        SZ_LIFESPAN: td(hours=1),
    },
    Code._3110: {  # ufc_demand - HVAC
        SZ_NAME: "ufc_demand",
        I_: r"^(00|01)00[0-9A-F]{2}(00|10|20)",  # (00|10|20|FF)???
    },
    Code._3120: {  # unknown_3120 - Error Report?
        SZ_NAME: "message_3120",
        I_: r"^00[0-9A-F]{10}FF$",  # only ever: 34:/0070B0000000FF
        RQ: r"^00$",  # 20: will RP an RQ?
        # RP: r"^00[0-9A-F]{10}FF$",  # only ever: 20:/0070B000009CFF
    },
    Code._313E: {  # unknown_313e, HVAC, NB: no I
        SZ_NAME: "unknown_313e",
        RQ: r"^00$",
        RP: r"^00[0-9A-F]{20}$",
    },
    Code._313F: {  # datetime (time report)
        SZ_NAME: "datetime",
        I_: r"^00[0-9A-F]{16}$",  # NOTE: RP is same
        RQ: r"^00$",
        W_: r"^00[0-9A-F]{16}$",
        SZ_LIFESPAN: td(seconds=3),
    },
    Code._3150: {  # heat_demand, also fans with preheat
        SZ_NAME: "heat_demand",
        I_: r"^((0[0-9A-F])[0-9A-F]{2}|FC[0-9A-F]{2})+$",
        SZ_LIFESPAN: td(minutes=20),
    },
    Code._31D9: {  # fan_state
        SZ_NAME: "fan_state",
        # I_: r"^(00|21)[0-9A-F]{32}$",
        # I_: r"^(00|01|21)[0-9A-F]{4}((00|FE)(00|20){12}(00|08))?$",
        I_: r"^(00|01|15|16|17|21)[0-9A-F]{2}([0-9A-F]{2})?(([0-9A-F]{2})(00|20){0,12}(00|01|04|08)?)?$",
        # 00-0004-FE and 0000-C8
        RQ: r"^(00|01|15|16|17|21)$",
    },
    Code._31DA: {  # hvac_state (fan_state_extended)
        # Seen on ClimaRad VenturaV1x 2021:
        # .I --- 37:153226 --:------ 37:153226 31DA 030 00EF00029C00EF070D7FFF083307A8BE09001F0000000000008500850000
        # .I --- 37:153226 --:------ 37:153226 31DA 030 00 EF 00 02 C8 00 EF 07 AA 7FFF 07 CB 05 F0 BE09001F0808000000008500850000
        SZ_NAME: "hvac_state",
        I_: r"^(00|01|15|16|17|21)[0-9A-F]{56}(00|20)?$",  # not changed for ClimaRad Ventura, but not very strict
        RQ: r"^(00|01|15|16|17|21)$",
        # RQ --- 32:168090 30:082155 --:------ 31DA 001 21
    },
    Code._31E0: {  # fan_demand
        # 10:15:42.712 077  I --- 29:146052 32:023459 --:------ 31E0 003 0000C8
        # 10:21:18.549 078  I --- 29:146052 32:023459 --:------ 31E0 003 000000
        # 07:56:50.522 095  I --- --:------ --:------ 07:044315 31E0 004 00006E00
        SZ_NAME: "fan_demand",
        I_: r"^00([0-9A-F]{4}){1,3}(00|FF)?$",
    },
<<<<<<< HEAD
    Code._3200: {  # boiler output temp, I was seen on ClimaRadx HRU (FAN) without heater, payload const 007FFF
        SZ_NAME: "boiler_output",
        I_: r"^00(7F)(FF)?$",  # I --- 37:153226 --:------ 37:153226 3200 003 00 7F FF (ClimaRad HRU)
=======
    Code._3200: {  # boiler (or CV?) output temp
        SZ_NAME: "boiler_output",
        I_: r"^00[0-9A-F]{4}$",
>>>>>>> 51188289
        RQ: r"^00$",
    },
    Code._3210: {  # boiler (or CV?) return temp
        SZ_NAME: "boiler_return",
        RQ: r"^00$",
        RP: r"^00[0-9A-F]{4}$",
    },
    Code._3220: {  # opentherm_msg
        SZ_NAME: "opentherm_msg",
        RQ: r"^00[0-9A-F]{8}$",
        RP: r"^00[0-9A-F]{8}$",
    },
    Code._3221: {  # unknown_3221, from OTB
        SZ_NAME: "message_3221",
        RQ: r"^00$",
        RP: r"^00",
    },
    Code._3222: {  # unknown_3222, HVAC, NB: no I
        SZ_NAME: "unknown_3222",
        RQ: r"^00$",
        RP: r"^00[0-9A-F]{4,24}$",
    },
    Code._3223: {  # unknown_3223, from OTB
        SZ_NAME: "message_3223",
        RQ: r"^00$",
        RP: r"^00",
    },
    Code._3B00: {  # actuator_sync, NOTE: no RQ
        SZ_NAME: "actuator_sync",
        I_: r"^(00|FC)(00|C8)$",
    },
    Code._3EF0: {  # actuator_state
        SZ_NAME: "actuator_state",
        # .I --- 13:106039 --:------ 13:106039 3EF0 003 00-C8FF
        # .I --- 21:038634 --:------ 21:038634 3EF0 006 00-0000-0A0200  #                            # Itho spIDer
        # .I --- 10:030051 --:------ 10:030051 3EF0 009 00-0010-000000-020A64
        # .I --- 08:031043 31:077159 --:------ 3EF0 020 00-1191A72044399D2A50DE43F920478AF7185F3F  # # Jasper BLOB
        I_: r"^..((00|C8)FF|[0-9A-F]{10}|[0-9A-F]{16}|[0-9A-F]{38})$",
        RQ: r"^00(00)?$",
        RP: r"^00((00|C8)FF|[0-9A-F]{10}|[0-9A-F]{16})$",
    },
    Code._3EF1: {  # actuator_cycle
        SZ_NAME: "actuator_cycle",
        # RQ --- 31:004811 13:077615 --:------ 3EF1 001 00
        # RP --- 13:077615 31:004811 --:------ 3EF1 007 00024D001300FF
        # RQ --- 22:068154 13:031208 --:------ 3EF1 002 0000
        # RP --- 13:031208 22:068154 --:------ 3EF1 007 00024E00E000FF
        # RQ --- 31:074182 08:026984 --:------ 3EF1 012 0005D1341DA39B8C7DAFD4C1
        # RP --- 08:026984 31:074182 --:------ 3EF1 018 001396A7E087922FA77794280B66BE16A975
        RQ: r"^00((00)?|[0-9A-F]{22})$",  # NOTE: latter is Japser
        RP: r"^00([0-9A-F]{12}|[0-9A-F]{34})$",  # NOTE: latter is Japser
    },
    Code._4401: {  # unknown_4401 - HVAC
        SZ_NAME: "unknown_4401",
        I_: r"^[0-9A-F]{40}$",
        RP: r"^00$",
        RQ: r"^[0-9A-F]{40}$",
        W_: r"^[0-9A-F]{40}$",
    },
    Code._4E01: {  # xxx (HVAC) - Itho Spider
        SZ_NAME: "hvac_4e01",
        I_: r"^00([0-9A-F]{4}){3,12}00$",
    },
    Code._4E02: {  # xxx (HVAC) - Itho Spider
        SZ_NAME: "hvac_4e02",
        I_: r"^00([0-9A-F]{4}){3,12}(02|03|04|05)([0-9A-F]{4}){3,12}$",
    },
    Code._4E04: {  # xxx (HVAC) - Itho Spider
        SZ_NAME: "hvac_4e04",
        I_: r"^00(00|01|02)[0-9A-F]{2}$",
        W_: r"^00(00|01|02)[0-9A-F]{2}$",
    },
    Code._4E0D: {  # xxx (HVAC) - Itho Spider
        SZ_NAME: "hvac_4e0d",
        I_: r"^(01|02)(00|01)$",
    },
    Code._4E15: {  # xxx (HVAC) - Itho Spider
        SZ_NAME: "hvac_4e15",
        I_: r"^000[0-7]$",
    },
    Code._4E16: {  # xxx (HVAC) - Itho Spider
        SZ_NAME: "hvac_4e16",
        I_: r"^00(00){6}$",
    },
    Code._PUZZ: {
        SZ_NAME: "puzzle_packet",
        I_: r"^00(([0-9A-F]){2})+$",
    },
}
CODE_NAME_LOOKUP = {k: v["name"] for k, v in CODES_SCHEMA.items()}


for code in CODES_SCHEMA.values():  # map any (missing) RPs to I_s
    if RQ in code and RP not in code and I_ in code:
        code[RP] = code[I_]
#
# .I --- 01:210309 --:------ 01:210309 0009 006 FC00FFF900FF
CODES_WITH_ARRAYS: dict[Code, list[int | tuple[str, ...]]] = {  # 000C/1FC9 are special
    Code._0005: [4, ("34",)],
    Code._0009: [3, ("01", "12", "22")],
    Code._000A: [6, ("01", "12", "22")],  # single element I after a W
    Code._2309: [3, ("01", "12", "22")],
    Code._30C9: [3, ("01", "12", "22")],
    Code._2249: [7, ("23",)],
    Code._22C9: [6, ("02",)],
    Code._3150: [2, ("02",)],
}  # TODO dex: element_length, src.type(s) (and dst.type too)
#
RQ_IDX_COMPLEX: list[Code] = [
    Code._0005,  # context: zone_type
    Code._000A,  # optional payload
    Code._000C,  # context: index, zone_type
    Code._0016,  # optional payload
    Code._0100,  # optional payload
    Code._0404,  # context: index, fragment_idx (fragment_header)
    Code._0418,  # context: index
    Code._10A0,  # optional payload
    Code._1100,  # optional payload
    Code._2309,  # optional payload
    Code._2349,  # optional payload
    Code._3220,  # context: msg_id, and payload
]
RQ_NO_PAYLOAD: list[Code] = [
    k
    for k, v in CODES_SCHEMA.items()
    if v.get(RQ)
       in (r"^FF$", r"^00$", r"^00(00)?$", r"^0[0-9A-F](00)?$", r"^0[0-9A-F]00$")
]
RQ_NO_PAYLOAD.extend((Code._0418,))


########################################################################################
# IDX:_xxxxxx: index (and context)

# all known codes should be in only one of IDX_COMPLEX, IDX_NONE, IDX_SIMPLE

# IDX_COMPLEX - *usually has* a context, but doesn't satisfy criteria for IDX_SIMPLE:
CODE_IDX_ARE_COMPLEX: set[Code] = {
    Code._0005,
    Code._000C,  # idx = fx(payload[0:4])
    # Code._0404,  # use "HW" for idx if payload[4:6] == "23"  # TODO: should be used
    Code._0418,  # log_idx (payload[4:6])  #  null RPs are missing an idx
    Code._1100,
    Code._3220,  # data_id (payload[4:6])
}  # TODO: 0005 to ..._NONE?

# IDX_SIMPLE - *can have* a context, but sometimes not (usu. 00): only ever payload[:2],
# either a zone_idx, domain_id or (UFC) circuit_idx (or array of such, i.e. seqx[:2])

_SIMPLE_IDX = ("^0[0-9A-F]", "^(0[0-9A-F]", "^((0[0-9A-F]", "^(00|01)")
CODE_IDX_ARE_SIMPLE: set[Code] = {
    k
    for k, v in CODES_SCHEMA.items()
    for verb in (RQ, I_)
    if k not in CODE_IDX_ARE_COMPLEX and v.get(verb, "").startswith(_SIMPLE_IDX)
}
CODE_IDX_ARE_SIMPLE |= {
    Code._22D0,
    Code._2411,
    Code._31D9,
    Code._31DA,
    Code._3B00,
    Code._4E0D,
}

# IDX_NONE - *never has* a context: most payloads start 00, but no context even if the
# payload starts with something else (e.g. 2E04)
CODE_IDX_ARE_NONE: set[Code] = {
    k
    for k, v in CODES_SCHEMA.items()
    if k not in CODE_IDX_ARE_COMPLEX | CODE_IDX_ARE_SIMPLE
       and ((RQ in v and v[RQ][:3] == "^00") or (I_ in v and v[I_][:3] == "^00"))
}
CODE_IDX_ARE_NONE |= {Code._22F3, Code._2389, Code._2E04, Code._4401}

# CODE_IDX_DOMAIN - NOTE: not necc. mutex with other 3
CODE_IDX_DOMAIN: dict[Code, str] = {
    Code._0001: "^F[ACF])",
    Code._0008: "^F[9AC]",
    Code._0009: "^F[9AC]",
    Code._1100: "^FC",
    Code._1FC9: "^F[9ABCF]",
    Code._3150: "^FC",
    Code._3B00: "^FC",
}


#
########################################################################################
# CODES_BY_DEV_SLUG - HEAT (CH/DHW) vs HVAC (ventilation)
# TODO: 34: can 3220 - split out RND from THM/STA
_DEV_KLASSES_HEAT: dict[str, dict[Code, dict[VerbT, Any]]] = {
    DevType.RFG: {  # RFG100: RF to Internet gateway (and others)
        Code._0002: {RQ: {}},
        Code._0004: {I_: {}, RQ: {}},
        Code._0005: {RQ: {}},
        Code._0006: {RQ: {}},
        Code._000A: {RQ: {}},
        Code._000C: {RQ: {}},
        Code._000E: {W_: {}},
        Code._0016: {RP: {}},
        Code._0404: {RQ: {}, W_: {}},
        Code._0418: {RQ: {}},
        Code._10A0: {RQ: {}},
        Code._10E0: {I_: {}, RQ: {}, RP: {}},
        Code._1260: {RQ: {}},
        Code._1290: {I_: {}},
        Code._1F41: {RQ: {}},
        Code._1FC9: {RP: {}, W_: {}},
        Code._22D9: {RQ: {}},
        Code._2309: {I_: {}},
        Code._2349: {RQ: {}, RP: {}, W_: {}},
        Code._2E04: {RQ: {}, I_: {}, W_: {}},
        Code._30C9: {RQ: {}},
        Code._313F: {RQ: {}, RP: {}, W_: {}},
        Code._3220: {RQ: {}},
        Code._3EF0: {RQ: {}},
    },
    DevType.CTL: {  # e.g. ATC928: Evohome Colour Controller
        Code._0001: {W_: {}},
        Code._0002: {I_: {}, RP: {}},
        Code._0004: {I_: {}, RP: {}},
        Code._0005: {I_: {}, RP: {}},
        Code._0006: {RP: {}},
        Code._0008: {I_: {}},
        Code._0009: {I_: {}},
        Code._000A: {I_: {}, RP: {}},
        Code._000C: {RP: {}},
        Code._0016: {RQ: {}, RP: {}},
        Code._0100: {RP: {}},
        Code._01D0: {I_: {}},
        Code._01E9: {I_: {}},
        Code._0404: {I_: {}, RP: {}},
        Code._0418: {I_: {}, RP: {}},
        Code._1030: {I_: {}},
        Code._10A0: {I_: {}, RP: {}},
        Code._10E0: {RP: {}},
        Code._1100: {I_: {}, RQ: {}, RP: {}, W_: {}},
        Code._1260: {RP: {}},
        Code._1290: {RP: {}},
        Code._12B0: {I_: {}, RP: {}},
        Code._1F09: {I_: {}, RP: {}, W_: {}},
        Code._1FC9: {I_: {}, RQ: {}, RP: {}, W_: {}},
        Code._1F41: {I_: {}, RP: {}},
        Code._2249: {I_: {}},  # Hometronics, not Evohome
        Code._22D9: {RQ: {}},
        Code._2309: {I_: {}, RP: {}},
        Code._2349: {I_: {}, RP: {}},
        Code._2D49: {I_: {}},
        Code._2E04: {I_: {}, RP: {}},
        Code._30C9: {I_: {}, RP: {}},
        Code._313F: {I_: {}, RP: {}, W_: {}},
        Code._3150: {I_: {}},
        Code._3220: {RQ: {}},
        Code._3B00: {I_: {}},
        Code._3EF0: {RQ: {}},
    },
    DevType.PRG: {  # e.g. HCF82/HCW82: Room Temperature Sensor
        Code._0009: {I_: {}},
        Code._1090: {RP: {}},
        Code._10A0: {RP: {}},
        Code._1100: {I_: {}},
        Code._1F09: {I_: {}},
        Code._2249: {I_: {}},
        Code._2309: {I_: {}},
        Code._30C9: {I_: {}},
        Code._3B00: {I_: {}},
        Code._3EF1: {RP: {}},
    },
    DevType.THM: {  # e.g. Generic Thermostat
        Code._0001: {W_: {}},
        Code._0005: {I_: {}},
        Code._0008: {I_: {}},
        Code._0009: {I_: {}},
        Code._000A: {I_: {}, RQ: {}, W_: {}},
        Code._000C: {I_: {}},
        Code._000E: {I_: {}},
        Code._0016: {RQ: {}},
        Code._042F: {I_: {}},
        Code._1030: {I_: {}},
        Code._1060: {I_: {}},
        Code._1090: {RQ: {}},
        Code._10E0: {I_: {}},
        Code._1100: {I_: {}},
        Code._12C0: {I_: {}},
        Code._1F09: {I_: {}},
        Code._1FC9: {I_: {}},
        Code._22C9: {W_: {}},  # DT4R
        Code._2309: {I_: {}, RQ: {}, W_: {}},
        Code._2349: {RQ: {}, W_: {}},
        Code._30C9: {I_: {}},
        Code._3120: {I_: {}},
        Code._313F: {
            I_: {}
        },  # .W --- 30:253184 34:010943 --:------ 313F 009 006000070E0...
        Code._3220: {RP: {}},  # RND (using OT)
        Code._3B00: {I_: {}},
        Code._3EF0: {RQ: {}},  # when bound direct to a 13:
        Code._3EF1: {RQ: {}},  # when bound direct to a 13:
    },
    DevType.UFC: {  # e.g. HCE80/HCC80: Underfloor Heating Controller
        Code._0001: {RP: {}, W_: {}},  # TODO: Ix RP
        Code._0005: {RP: {}},
        Code._0008: {I_: {}},
        Code._000A: {RP: {}},
        Code._000C: {RP: {}},
        Code._1FC9: {I_: {}},
        Code._10E0: {I_: {}, RP: {}},
        Code._22C9: {I_: {}},  # NOTE: No RP
        Code._22D0: {I_: {}, RP: {}},
        Code._2309: {RP: {}},
        Code._3150: {I_: {}},
    },
    DevType.TRV: {  # e.g. HR92/HR91: Radiator Controller
        Code._0001: {W_: {r"^0[0-9A-F]"}},
        Code._0004: {RQ: {r"^0[0-9A-F]00$"}},
        Code._0016: {RQ: {}, RP: {}},
        Code._0100: {RQ: {r"^00"}},
        Code._01D0: {W_: {}},
        Code._01E9: {W_: {}},
        Code._1060: {I_: {r"^0[0-9A-F]{3}0[01]$"}},
        Code._10E0: {I_: {r"^00[0-9A-F]{30,}$"}},
        Code._12B0: {I_: {r"^0[0-9A-F]{3}00$"}},  # sends every 1h
        Code._1F09: {RQ: {r"^00$"}},
        Code._1FC9: {I_: {}, W_: {}},
        Code._2309: {I_: {r"^0[0-9A-F]{5}$"}},
        Code._30C9: {I_: {r"^0[0-9A-F]"}},
        Code._313F: {RQ: {r"^00$"}},
        Code._3150: {I_: {r"^0[0-9A-F]{3}$"}},
    },
    DevType.DHW: {  # e.g. CS92: (DHW) Cylinder Thermostat
        Code._0016: {RQ: {}},
        Code._1060: {I_: {}},
        Code._10A0: {RQ: {}},  # This RQ/07/10A0 includes a payload
        Code._1260: {I_: {}},
        Code._1FC9: {I_: {}},
    },
    DevType.OTB: {  # e.g. R8810/R8820: OpenTherm Bridge
        Code._0009: {I_: {}},  # 1/24h for a R8820 (not an R8810)
        Code._0150: {RP: {}},  # R8820A only?
        Code._042F: {I_: {}, RP: {}},
        Code._1081: {RP: {}},  # R8820A only?
        Code._1098: {RP: {}},  # R8820A only?
        Code._10A0: {RP: {}},
        Code._10B0: {RP: {}},  # R8820A only?
        Code._10E0: {I_: {}, RP: {}},
        Code._10E1: {RP: {}},  # R8820A only?
        Code._1260: {RP: {}},
        Code._1290: {RP: {}},
        Code._12F0: {RP: {}},  # R8820A only?
        Code._1300: {RP: {}},  # R8820A only?
        Code._1FC9: {I_: {}, W_: {}},
        Code._1FD0: {RP: {}},  # R8820A only?
        Code._1FD4: {I_: {}},  # 2/min for R8810, every ~210 sec for R8820
        Code._22D9: {RP: {}},
        Code._2400: {RP: {}},  # R8820A only?
        Code._2401: {RP: {}},  # R8820A only?
        Code._2410: {RP: {}},  # R8820A only?
        Code._2420: {RP: {}},  # R8820A only?
        Code._3150: {I_: {}},
        Code._3200: {RP: {}},  # R8820A only?
        Code._3210: {RP: {}},  # R8820A only?
        Code._3220: {RP: {}},
        Code._3221: {RP: {}},  # R8820A only?
        Code._3223: {RP: {}},  # R8820A only?
        Code._3EF0: {I_: {}, RP: {}},
        Code._3EF1: {RP: {}},
    },  # see: https://www.opentherm.eu/request-details/?post_ids=2944
    DevType.BDR: {  # e.g. BDR91A/BDR91T: Wireless Relay Box
        Code._0008: {RP: {}},  # doesn't RP/0009
        Code._0016: {RP: {}},
        # Code._10E0: {},  # 13: will not RP/10E0 # TODO: how to indicate that fact here
        Code._1100: {I_: {}, RP: {}},
        Code._11F0: {I_: {}},  # BDR91T in heatpump mode
        Code._1FC9: {RP: {}, W_: {}},
        Code._2D49: {I_: {}},  # BDR91T in heatpump mode
        Code._3B00: {I_: {}},
        Code._3EF0: {I_: {}},
        # RP: {},  # RQ --- 01:145038 13:237335 --:------ 3EF0 001 00
        Code._3EF1: {RP: {}},
    },
    DevType.OUT: {
        Code._0002: {I_: {}},
        Code._1FC9: {I_: {}},
    },  # i.e. HB85 (ext. temperature/luminosity(lux)), HB95 (+ wind speed)
    #
    DevType.JIM: {  # Jasper Interface Module, 08
        Code._0008: {RQ: {}},
        Code._10E0: {I_: {}},
        Code._1100: {I_: {}},
        Code._3EF0: {I_: {}},
        Code._3EF1: {RP: {}},
    },
    DevType.JST: {  # Jasper Stat, 31
        Code._0008: {I_: {}},
        Code._10E0: {I_: {}},
        Code._3EF1: {RQ: {}, RP: {}},
    },
    # DevType.RND: {  # e.g. TR87RF: Single (round) Zone Thermostat
    #     Code._0005: {I_: {}},
    #     Code._0008: {I_: {}},
    #     Code._000A: {I_: {}, RQ: {}},
    #     Code._000C: {I_: {}},
    #     Code._000E: {I_: {}},
    #     Code._042F: {I_: {}},
    #     Code._1060: {I_: {}},
    #     Code._10E0: {I_: {}},
    #     Code._12C0: {I_: {}},
    #     Code._1FC9: {I_: {}},
    #     Code._1FD4: {I_: {}},
    #     Code._2309: {I_: {}, RQ: {}, W_: {}},
    #     Code._2349: {RQ: {}},
    #     Code._30C9: {I_: {}},
    #     Code._3120: {I_: {}},
    #     Code._313F: {I_: {}},  # W --- 30:253184 34:010943 --:------ 313F 009 006000070E0...
    #     Code._3EF0: {I_: {}, RQ: {}},  # when bound direct to a 13:
    #     Code._3EF1: {RQ: {}},  # when bound direct to a 13:
    # },
    # DevType.DTS: {  # e.g. DTS92(E)
    #     Code._0001: {W_: {}},
    #     Code._0008: {I_: {}},
    #     Code._0009: {I_: {}},
    #     Code._000A: {I_: {}, RQ: {}, W_: {}},
    #     Code._0016: {RQ: {}},
    #     # "0B04": {I_: {}},
    #     Code._1030: {I_: {}},
    #     Code._1060: {I_: {}},
    #     Code._1090: {RQ: {}},
    #     Code._1100: {I_: {}},
    #     Code._1F09: {I_: {}},
    #     Code._1FC9: {I_: {}},
    #     Code._2309: {I_: {}, RQ: {}, W_: {}},
    #     Code._2349: {RQ: {}, W_: {}},
    #     Code._30C9: {I_: {}},
    #     Code._313F: {I_: {}},
    #     Code._3B00: {I_: {}},
    #     Code._3EF1: {RQ: {}},
    # },
    # DevType.HCW: {  # e.g. HCF82/HCW82: Room Temperature Sensor
    #     Code._0001: {W_: {}},
    #     Code._0002: {I_: {}},
    #     Code._0008: {I_: {}},
    #     Code._0009: {I_: {}},
    #     Code._1060: {I_: {}},
    #     Code._1100: {I_: {}},
    #     Code._1F09: {I_: {}},
    #     Code._1FC9: {I_: {}},
    #     Code._2309: {I_: {}},
    #     Code._2389: {I_: {}},
    #     Code._30C9: {I_: {}},
    # },
}
# TODO: add 1FC9 everywhere?
_DEV_KLASSES_HVAC: dict[str, dict[Code, dict[VerbT, Any]]] = {
    DevType.DIS: {  # Orcon RF15 Display: ?a superset of a REM
        Code._0001: {RQ: {}},
        Code._042F: {I_: {}},
        Code._10E0: {I_: {}, RQ: {}},
        Code._1470: {RQ: {}},
        Code._1FC9: {I_: {}},
        Code._1F70: {I_: {}},
        Code._22F1: {I_: {}},
        Code._22F3: {I_: {}},
        Code._22F7: {RQ: {}, W_: {}},
        Code._22B0: {W_: {}},
        Code._2411: {RQ: {}, W_: {}},
        Code._313F: {RQ: {}},
        Code._31DA: {RQ: {}},
    },
    DevType.RFS: {  # Itho spIDer: RF to Internet gateway (like a RFG100)
        Code._1060: {I_: {}},
        Code._10E0: {I_: {}, RP: {}},
        Code._12C0: {I_: {}},
        Code._22C9: {I_: {}},
        Code._22F1: {I_: {}},
        Code._22F3: {I_: {}},
        Code._2E10: {I_: {}},
        Code._30C9: {I_: {}},
        Code._3110: {I_: {}},
        Code._3120: {I_: {}},
        Code._31D9: {RQ: {}},
        Code._31DA: {RQ: {}},
        Code._3EF0: {I_: {}},
    },
    DevType.FAN: {
        Code._0001: {RP: {}},
        Code._0002: {I_: {}},
        Code._042F: {I_: {}},
        Code._10D0: {I_: {}, RP: {}},
        Code._10E0: {I_: {}, RP: {}},
        Code._1298: {I_: {}},
        Code._12A0: {I_: {}},
        Code._12C8: {I_: {}},
        Code._1470: {RP: {}},
        Code._1F09: {I_: {}, RP: {}},
        Code._1FC9: {W_: {}},
<<<<<<< HEAD
        Code._2210: {I_: {}},
        Code._22F1: {},
=======
        Code._2210: {I_: {}, RP: {}},
        Code._22E5: {RP: {}},
        Code._22E9: {RP: {}},
        Code._22F1: {RP: {}},
        Code._22F2: {I_: {}, RP: {}},
>>>>>>> 51188289
        Code._22F3: {},
        Code._22F4: {I_: {}},
        Code._22F7: {I_: {}, RP: {}},
        Code._2411: {I_: {}, RP: {}},
        Code._2E10: {I_: {}},
        Code._3120: {I_: {}},
        Code._3150: {I_: {}},
        Code._313F: {I_: {}, RP: {}},
        Code._3150: {I_: {}},
        Code._31D9: {I_: {}, RP: {}},
        Code._31DA: {I_: {}, RP: {}},
        Code._3200: {I_: {}},
        # Code._31E0: {I_: {}},
        Code._3200: {I_: {}},
        Code._3222: {RP: {}},
    },
    DevType.CO2: {
        Code._042F: {I_: {}},
        Code._10E0: {I_: {}, RP: {}},
        Code._1298: {I_: {}},
        Code._1FC9: {I_: {}},
        Code._22F1: {RQ: {}},
        Code._2411: {RQ: {}},
        Code._2E10: {I_: {}},
        Code._3120: {I_: {}},
        Code._31DA: {RQ: {}},
        Code._31E0: {I_: {}},
    },
    DevType.HUM: {
        Code._042F: {I_: {}},
        Code._1060: {I_: {}},
        Code._10E0: {I_: {}},
        Code._12A0: {I_: {}},
        Code._1FC9: {I_: {}},
        Code._31DA: {RQ: {}},
        Code._31E0: {I_: {}},
    },
    DevType.REM: {  # HVAC: two-way switch; also an "06/22F1"?
        Code._0001: {RQ: {}},  # from a VMI (only?)
        Code._042F: {I_: {}},  # from a VMI (only?)
        Code._1060: {I_: {}},
        Code._10D0: {W_: {}},  # reset filter count from REM
        Code._10E0: {I_: {}, RQ: {}},  # RQ from a VMI (only?)
        Code._1298: {I_: {}},  # CO2 sensor report from wired Vasco CO2/remote
        Code._1470: {RQ: {}},  # from a VMI (only?)
        Code._1FC9: {I_: {}},
        Code._22F1: {I_: {}},
        Code._22F3: {I_: {}},
        Code._22F7: {RQ: {}, W_: {}},  # from a VMI (only?)
        Code._2411: {RQ: {}, W_: {}},  # from a VMI (only?)
        Code._313F: {RQ: {}, W_: {}},  # from a VMI (only?)
        Code._31DA: {RQ: {}},  # to a VMI (only?)
        # Code._31E0: {I_: {}},
    },  # https://www.ithodaalderop.nl/nl-NL/professional/product/536-0124
    # None: {  # unknown, TODO: make generic HVAC
    #     _4401: {I_: {}},
    # },
}

CODES_BY_DEV_SLUG: dict[str, dict[Code, dict[VerbT, Any]]] = {
    DevType.HGI: {  # HGI80: RF to (USB) serial gateway interface
        Code._PUZZ: {I_: {}, RQ: {}, W_: {}},
    },  # HGI80s can do what they like
    **{k: v for k, v in _DEV_KLASSES_HVAC.items() if k is not None},
    **{k: v for k, v in _DEV_KLASSES_HEAT.items() if k is not None},
}

CODES_OF_HEAT_DOMAIN: tuple[Code] = sorted(  # type: ignore[assignment]
    tuple({c for k in _DEV_KLASSES_HEAT.values() for c in k}) + (Code._0B04, Code._2389)
)
CODES_OF_HVAC_DOMAIN: tuple[Code] = sorted(  # type: ignore[assignment]
    tuple({c for k in _DEV_KLASSES_HVAC.values() for c in k})
    + (Code._22F8, Code._4401, Code._4E01, Code._4E02, Code._4E04)
)
CODES_OF_HEAT_DOMAIN_ONLY: tuple[Code, ...] = tuple(
    c for c in sorted(CODES_OF_HEAT_DOMAIN) if c not in CODES_OF_HVAC_DOMAIN
)
CODES_OF_HVAC_DOMAIN_ONLY: tuple[Code, ...] = tuple(
    c for c in sorted(CODES_OF_HVAC_DOMAIN) if c not in CODES_OF_HEAT_DOMAIN
)
_CODES_OF_BOTH_DOMAINS: tuple[Code, ...] = tuple(
    sorted(set(CODES_OF_HEAT_DOMAIN) & set(CODES_OF_HVAC_DOMAIN))
)
_CODES_OF_EITHER_DOMAIN: tuple[Code, ...] = tuple(
    sorted(set(CODES_OF_HEAT_DOMAIN) | set(CODES_OF_HVAC_DOMAIN))
)
_CODES_OF_NO_DOMAIN: tuple[Code, ...] = tuple(
    c for c in CODES_SCHEMA if c not in _CODES_OF_EITHER_DOMAIN
)

_CODE_FROM_NON_CTL: tuple[Code, ...] = tuple(
    dict.fromkeys(
        c
        for k, v1 in CODES_BY_DEV_SLUG.items()
        for c, v2 in v1.items()
        if k != DevType.CTL and (I_ in v2 or RP in v2)
    )
)
_CODE_FROM_CTL = _DEV_KLASSES_HEAT[DevType.CTL].keys()

_CODE_ONLY_FROM_CTL: tuple[Code, ...] = tuple(
    c for c in _CODE_FROM_CTL if c not in _CODE_FROM_NON_CTL
)
CODES_ONLY_FROM_CTL: tuple[Code, ...] = (
    Code._1030,
    Code._1F09,
    Code._22D0,
    Code._313F,
)  # I packets, TODO: 31Dx too?

#
########################################################################################
# Other Stuff

# ### WIP:
# _result = {}
# for domain in (_DEV_KLASSES_HVAC, ):
#     for klass, kv in domain.items():
#         if klass in (DEV_TYPE.DIS, DEV_TYPE.RFS):
#             continue
#         for code, cv in kv.items():
#             for verb in cv:
#                 _result.update({(verb, code): _result.get((verb, code), 0) + 1})

# _HVAC_VC_PAIR_BY_CLASS = {
#     (v, c): k
#     for c, cv in kv.items()
#     for v in cv
#     for k, kv in _DEV_KLASSES_HVAC.items()
#     if (v, c) in [k for k, v in _result.items() if v == 1]
# }


_HVAC_VC_PAIR_BY_CLASS: dict[DevType, tuple[tuple[VerbT, Code], ...]] = {
    DevType.CO2: ((I_, Code._1298),),
    DevType.FAN: ((I_, Code._31D9), (I_, Code._31DA), (RP, Code._31DA)),
    DevType.HUM: ((I_, Code._12A0),),
    DevType.REM: ((I_, Code._22F1), (I_, Code._22F3)),
}
HVAC_KLASS_BY_VC_PAIR: dict[tuple[VerbT, Code], DevType] = {
    t: k for k, v in _HVAC_VC_PAIR_BY_CLASS.items() for t in v
}


SZ_DESCRIPTION: Final = "description"
SZ_MIN_VALUE: Final = "min_value"
SZ_MAX_VALUE: Final = "max_value"
SZ_PRECISION: Final = "precision"
SZ_DATA_TYPE: Final = "data_type"

_22F1_MODE_ITHO: dict[str, str] = {
    "00": "off",  # not seen
    "01": "trickle",  # not seen
    "02": "low",
    "03": "medium",
    "04": "high",  # aka boost with 22F3
}

_22F1_MODE_NUAIRE: dict[str, str] = {
    "02": "normal",
    "03": "boost",  # aka purge
    "09": "heater_off",
    "0A": "heater_auto",
}  # DRI-ECO-2S (normal/boost only), DRI-ECO-4S

_22F1_MODE_ORCON: dict[str, str] = {
    "00": "away",
    "01": "low",
    "02": "medium",
    "03": "high",  # # The order of the next two may be swapped
    "04": "auto",  # #   economy, as per RH and CO2 <= 1150 ppm (unsure which is which)
    "05": "auto_alt",  # comfort, as per RH and CO2 <=  950 ppm (unsure which is which)
    "06": "boost",
    "07": "off",
}

<<<<<<< HEAD
_22F1_MODE_VASCO: dict[str, str] = {  # for VASCO D60 AND ClimaRad Minibox fanS/remoteS
    "02": "low",  # low:    000206
    "03": "medium",  # medium: 000306
    "04": "high",  # high:   000406, aka boost with 22F3
    "05": "auto",
}

_22F1_MODE_CLIMARAD: dict[str, str] = {
    # for ClimaRad Ventura fan/remote, actually for 22F4 but stored here for easier comparison
    "C9": "1",  # * low speed rate, operating mode for C9-CD always 60 - manual
    "CA": "2",  # ** medium-low
    "CB": "3",  # *** medium
    "CC": "4",  # **** medium-high
    "CD": "5",  # |>|> high aka boost
    "20": "paused",
    "40": "auto",
    "60": "manual",
}

=======
_22F1_MODE_VASCO: dict[str, str] = {  # for VASCO D60 and ClimaRad Minibox remotes
    "00": "off",
    "01": "away",  # 000106 minimum
    "02": "low",  # 000206
    "03": "medium",  # 000306
    "04": "high",  # 000406, aka boost with 22F3
    "05": "auto",
}

>>>>>>> 51188289
_22F1_SCHEMES: dict[str, dict[str, str]] = {
    "itho": _22F1_MODE_ITHO,
    "nuaire": _22F1_MODE_NUAIRE,
    "orcon": _22F1_MODE_ORCON,
    "vasco": _22F1_MODE_VASCO,
<<<<<<< HEAD
    "climarad": _22F1_MODE_CLIMARAD,  # used in 22F4
=======
>>>>>>> 51188289
}

# unclear if true for only Orcon/*all* models
_2411_PARAMS_SCHEMA: dict[str, dict[str, Any]] = {
    "31": {  # slot 09
        SZ_DESCRIPTION: "Time to change filter (days)",
        SZ_MIN_VALUE: 0,
        SZ_MAX_VALUE: 1800,
        SZ_PRECISION: 30,
        SZ_DATA_TYPE: "10",
    },
    "3D": {  # slot 00
        SZ_DESCRIPTION: "Away mode Supply fan rate (%)",
        SZ_MIN_VALUE: 0.0,
        SZ_MAX_VALUE: 0.4,
        SZ_PRECISION: 0.005,
        SZ_DATA_TYPE: "0F",
    },
    "3E": {  # slot 01
        SZ_DESCRIPTION: "Away mode Exhaust fan rate (%)",
        SZ_MIN_VALUE: 0.0,
        SZ_MAX_VALUE: 0.4,
        SZ_PRECISION: 0.005,
        SZ_DATA_TYPE: "0F",
    },
    "3F": {  # slot 02
        SZ_DESCRIPTION: "Low mode Supply fan rate (%)",
        SZ_MIN_VALUE: 0.0,
        SZ_MAX_VALUE: 0.8,
        SZ_PRECISION: 0.005,
        SZ_DATA_TYPE: "0F",
    },
    "40": {  # slot 03
        SZ_DESCRIPTION: "Low mode Exhaust fan rate (%)",
        SZ_MIN_VALUE: 0.0,
        SZ_MAX_VALUE: 0.8,
        SZ_PRECISION: 0.005,
        SZ_DATA_TYPE: "0F",
    },
    "41": {  # slot 04
        SZ_DESCRIPTION: "Medium mode Supply fan rate (%)",
        SZ_MIN_VALUE: 0.0,
        SZ_MAX_VALUE: 1.0,
        SZ_PRECISION: 0.005,
        SZ_DATA_TYPE: "0F",
    },
    "42": {  # slot 05
        SZ_DESCRIPTION: "Medium mode Exhaust fan rate (%)",
        SZ_MIN_VALUE: 0.1,
        SZ_MAX_VALUE: 1.0,
        SZ_PRECISION: 0.005,
        SZ_DATA_TYPE: "0F",
    },
    "43": {  # slot 06
        SZ_DESCRIPTION: "High mode Supply fan rate (%)",
        SZ_MIN_VALUE: 0.0,
        SZ_MAX_VALUE: 1.0,
        SZ_PRECISION: 0.005,
        SZ_DATA_TYPE: "0F",
    },
    "44": {  # slot 07
        SZ_DESCRIPTION: "High mode Exhaust fan rate (%)",
        SZ_MIN_VALUE: 0.1,
        SZ_MAX_VALUE: 1.0,
        SZ_PRECISION: 0.005,
        SZ_DATA_TYPE: "0F",
    },
    "4E": {  # slot 0A
        SZ_DESCRIPTION: "Moisture scenario position (0=medium, 1=high)",
        SZ_MIN_VALUE: 0,
        SZ_MAX_VALUE: 1,
        SZ_PRECISION: 1,
        SZ_DATA_TYPE: "00",
    },
    "52": {  # slot 0B
        SZ_DESCRIPTION: "Sensor sensitivity (%)",
        SZ_MIN_VALUE: 0,
        SZ_MAX_VALUE: 25.0,
        SZ_PRECISION: 0.1,
        SZ_DATA_TYPE: "0F",
    },
    "54": {  # slot 0C
        SZ_DESCRIPTION: "Moisture sensor overrun time (mins)",
        SZ_MIN_VALUE: 15,
        SZ_MAX_VALUE: 60,
        SZ_PRECISION: 1,
        SZ_DATA_TYPE: "00",
    },
    "75": {  # slot 0D
        SZ_DESCRIPTION: "Comfort temperature (°C)",
        SZ_MIN_VALUE: 0.0,
        SZ_MAX_VALUE: 30.0,
        SZ_PRECISION: 0.01,
        SZ_DATA_TYPE: 92,
    },
    "95": {  # slot 08
        SZ_DESCRIPTION: "Boost mode Supply/exhaust fan rate (%)",
        SZ_MIN_VALUE: 0.0,
        SZ_MAX_VALUE: 1.0,
        SZ_PRECISION: 0.005,
        SZ_DATA_TYPE: "0F",
    },
}

# ventilation speed description
_31D9_FAN_INFO_VASCO: dict[int, str] = {
    0x00: "off",
    0x01: "1 (trickle)",  # aka low
    0x02: "2 (low)",  # aka medium
    0x03: "3 (medium)",  # aka high
    0x04: "4 (boost)",
    0x05: "auto",
    0xC8: "III (boost)",  # same code sent for speed II and III, mode manual
    0x50: "I (low)",
    0x1E: "0 (very low)",
}

# ventilation speed
_31DA_FAN_INFO: dict[int, str] = {
    0x00: "off",
    0x01: "speed 1, low",  # aka low
    0x02: "speed 2, medium",  # aka medium
    0x03: "speed 3, high",  # aka high
    0x04: "speed 4",
    0x05: "speed 5",
    0x06: "speed 6",
    0x07: "speed 7",
    0x08: "speed 8",
    0x09: "speed 9",
    0x0A: "speed 10",
    0x0B: "speed 1 temporary override",  # timer
    0x0C: "speed 2 temporary override",  # timer
    0x0D: "speed 3 temporary override",  # timer/boost? (timer 1, 2, 3)
    0x0E: "speed 4 temporary override",
    0x0F: "speed 5 temporary override",
    0x10: "speed 6 temporary override",
    0x11: "speed 7 temporary override",
    0x12: "speed 8 temporary override",
    0x13: "speed 9 temporary override",
    0x14: "speed 10 temporary override",
    0x15: "away",  # absolute minimum speed
    0x16: "absolute minimum",  # trickle?
    0x17: "boost",  # absolute maximum",  # boost?
    0x18: "auto",
    0x19: "auto_night",
    0x1A: "-unknown 0x1A-",
    0x1B: "-unknown 0x1B-",
    0x1C: "-unknown 0x1C-",
    0x1D: "-unknown 0x1D-",
    0x1E: "-unknown 0x1E-",
    0x1F: "-unknown 0x1F-",
}


#
########################################################################################
# CODES_BY_ZONE_TYPE
#
# RAMSES_ZONES: dict[str, str] = {
#     "ALL": {
#         Code._0004: {I_: {}, RP: {}},
#         Code._000C: {RP: {}},
#         Code._000A: {I_: {}, RP: {}},
#         Code._2309: {I_: {}, RP: {}},
#         Code._2349: {I_: {}, RP: {}},
#         Code._30C9: {I_: {}, RP: {}},
#     },
#     ZON_ROLE.RAD: {
#         Code._12B0: {I_: {}, RP: {}},
#         "3150a": {},
#     },
#     ZON_ROLE.ELE: {
#         Code._0008: {I_: {}},
#         Code._0009: {I_: {}},
#     },
#     ZON_ROLE.VAL: {
#         Code._0008: {I_: {}},
#         Code._0009: {I_: {}},
#         "3150a": {},
#     },
#     ZON_ROLE.UFH: {
#         Code._3150: {I_: {}},
#     },
#     ZON_ROLE.MIX: {
#         Code._0008: {I_: {}},
#         "3150a": {},
#     },
#     ZON_ROLE.DHW: {
#         Code._10A0: {RQ: {}, RP: {}},
#         Code._1260: {I_: {}},
#         Code._1F41: {I_: {}},
#     },
# }
# RAMSES_ZONES_ALL = RAMSES_ZONES.pop("ALL")
# RAMSES_ZONES_DHW = RAMSES_ZONES[ZON_ROLE.DHW]
# [RAMSES_ZONES[k].update(RAMSES_ZONES_ALL) for k in RAMSES_ZONES if k != ZON_ROLE.DHW]<|MERGE_RESOLUTION|>--- conflicted
+++ resolved
@@ -279,22 +279,9 @@
         RQ: r"^00$",
     },
     Code._12A0: {  # indoor_humidity
-<<<<<<< HEAD
-        # .I --- 32:168090 --:------ 32:168090 12A0 006 0030093504A8
-        # .I --- 32:132125 --:------ 32:132125 12A0 007 003107B67FFF00  # only dev_id with 007
-        # .I --- 37:153226 --:------ 37:153226 12A0 021 003108127FFF00 01EF7FFF7FFF0002 420615 03AC 00 # ClimaRad Ventura
-        # .I --- 37:153226 --:------ 37:153226 12A0 021 003508717FFF00 01EF7FFF7FFF0002 380683 031A 00 # same ClimaRad, later
-        # .I --- 37:153226 --:------ 37:153226 12A0 021 002F08677FFF00 01EF7FFF7FFF0002 39068F 0344 00 # same ClimaRad, later
-        # .I --- 37:153226 --:------ 37:153226 12A0 021 003408917FFF00 01EF7FFF7FFF0002 3706B7 0327 00 # etc.
-        # RP --- 20:008749 18:142609 --:------ 12A0 002 00EF
-        SZ_NAME: "indoor_humidity",
-        I_: r"^00[0-9A-F]{2}([0-9A-F]{8}(00)?)?((01EF7FFF7FFF0002)[0-9A-F]{10}(00))?$",
-        RP: r"^00[0-9A-F]{2}([0-9A-F]{8}(00)?)?$",
-=======
         SZ_NAME: "indoor_humidity",
         I_: r"^(0[0-9A-F]{3}([0-9A-F]{8}(00)?)?)+$",
         RP: r"^0[0-9A-F]{3}([0-9A-F]{8}(00)?)?$",
->>>>>>> 51188289
         SZ_LIFESPAN: td(hours=1),
     },
     Code._12B0: {  # window_state  (HVAC % window open)
@@ -354,14 +341,6 @@
         W_: r"^00[0-9A-F]{30}$",
     },
     Code._1FC9: {  # rf_bind
-<<<<<<< HEAD
-        # RP --- 13:035462 18:013393 --:------ 1FC9 018 00-3EF0-348A86 00-11F0-348A86 90-3FF1-956ABD  # noqa: E501
-        # RP --- 13:035462 18:013393 --:------ 1FC9 018 00-3EF0-348A86 00-11F0-348A86 90-7FE1-DD6ABD  # noqa: E501
-        # RP --- 01:145038 18:013393 --:------ 1FC9 012 FF-10E0-06368E FF-1FC9-06368E
-        #  I --- 29:123150 63:262142 --:------ 1FC9 018 00-22F1-75E10E 65-10E0-75E10E 00-1FC9-75E10E  # ClimaRad/Airios
-        #  I --- 37:117647 63:262142 --:------ 1FC9 030 00-31E0-95CB8F 00-1298-95CB8F 00-22F1-95CB8F 66-10E0-95CB8F 00-1FC9-95CB8F # Vasco CO RF
-=======
->>>>>>> 51188289
         SZ_NAME: "rf_bind",  # idx-code-dev_id
         RQ: r"^00$",
         RP: r"^((0[0-9A-F]|F[69ABCF]|[0-9A-F]{2})([0-9A-F]{10}))+$",
@@ -370,7 +349,6 @@
         W_: r"^((0[0-9A-F]|F[69ABCF]|[0-9A-F]{2})([0-9A-F]{10}))+$",
     },
     Code._1FCA: {  # unknown_1fca
-        # .W --- 37:117647 32:022222 --:------ 1FCA 009 00-01FF95CB8FFFFFFF # Vasco RF
         SZ_NAME: "message_1fca",
         RQ: r"^00$",
         RP: r"^((0[0-9A-F]|F[9ABCF]|90)([0-9A-F]{10}))+$",  # xx-code-dev_id
@@ -386,17 +364,12 @@
         SZ_NAME: "opentherm_sync",
         I_: r"^00([0-9A-F]{4})$",
     },
-<<<<<<< HEAD
-    Code._2210: {  # unknown_2210, HVAC, _I verb only seen on ClimaRad HRU
-        # .I --- 37:153226 --:------ 37:153226 2210 042 00FF00FFFFFF0000000000FFFFFFFFFF00FFFFFF0000000000FFFFFFFFFFFFFFFF000000000000000140
-        SZ_NAME: "unknown_2210",
-        I_: r"^(00)(FF)(00)(FF){3}(00){5}(FF){5}(00)(FF){3}(00){5}(FF){8}(00){7}(0140)$",
-=======
     Code._2210: {  # unknown_2210, HVAC,
         SZ_NAME: "unknown_2210",
         I_: r"^00[0-9A-F]{82}$",
->>>>>>> 51188289
-        RQ: r"^00$",
+        I_: r"^(00)(FF)(00)(FF){3}(00){5}(FF){5}(00)(FF){3}(00){5}(FF){8}(00){7}(0140)$",
+        RQ: r"^00$",
+        RP: r"^00[0-9A-F]{82}$",
     },
     Code._2249: {  # setpoint_now?
         SZ_NAME: "setpoint_now",  # setpt_now_next
@@ -419,8 +392,8 @@
     },
     Code._22E0: {  # unknown_22e0, HVAC, NB: no I
         SZ_NAME: "unknown_22e0",
-        RQ: r"^00$",  # seen in RQ to ClimaRad VenturaV1x FAN
-        RP: r"^00[0-9A-F]{6}$",  # seen in RP from ClimaRad VenturaV1x FAN
+        RQ: r"^00$",
+        RP: r"^00[0-9A-F]{6}$",
     },
     Code._22E5: {  # unknown_22e5, HVAC, NB: no I
         SZ_NAME: "unknown_22e5",
@@ -435,12 +408,8 @@
     Code._22F1: {  # fan_mode, HVAC
         SZ_NAME: "fan_mode",
         RQ: r"^00$",
-<<<<<<< HEAD
-        I_: r"^(00|63)(0[0-9A-F]){1,2}$",  # VASCO HD60 HRU: 22F1 003 000206, 22F1 003 000306, 22F1 003 000406
-=======
         RP: r"^00[0-9A-F]{4}$",
         I_: r"^(00|63)(0[0-9A-F]){1,2}$",
->>>>>>> 51188289
     },
     Code._22F2: {  # unknown_22f2, HVAC, NB: no I
         SZ_NAME: "unknown_22f2",
@@ -449,22 +418,13 @@
     },
     Code._22F3: {  # fan_boost, HVAC
         SZ_NAME: "fan_boost",
-<<<<<<< HEAD
-        I_: r"^(00|63)(021E)?[0-9A-F]{4}([0-9A-F]{8})?$",  # VASCO D60 HRU: .I + 22F3 007 00 021E 0406 0000 (a timer)
-    },  # minutes only?
-    Code._22F4: {  # unknown_22f4, HVAC
-        # .I + 22F4 013 00 40 30 0000 00 00 000000000000 (ClimaRad Ventura - mode Auto)
-        # .I + 22F4 013 00 00 00 0000 60 C9 000000000000 (ClimaRad Ventura - speed 1)
-        SZ_NAME: "unknown_22f4",  # TODO rename?
-        I_: r"^00[0-9A-F]{4}(0000)[0-9A-F]{4}(00){6}$",
-=======
         I_: r"^(00|63)(021E)?[0-9A-F]{4}([0-9A-F]{8})?$",
     },  # minutes only?
     Code._22F4: {  # unknown_22f4, HVAC
         SZ_NAME: "unknown_22f4",
-        I_: r"^00[0-9A-F]{24}$",
->>>>>>> 51188289
-        RQ: r"^00$",
+        I_: r"^00[0-9A-F]{4}(0000)[0-9A-F]{4}(00){6}$",
+        RQ: r"^00$",
+        RP: r"^00[0-9A-F]{24}$",
     },
     Code._22F7: {  # fan_bypass_mode (% open), HVAC
         SZ_NAME: "fan_bypass_mode",
@@ -594,11 +554,8 @@
         RQ: r"^(00|01|15|16|17|21)$",
     },
     Code._31DA: {  # hvac_state (fan_state_extended)
-        # Seen on ClimaRad VenturaV1x 2021:
-        # .I --- 37:153226 --:------ 37:153226 31DA 030 00EF00029C00EF070D7FFF083307A8BE09001F0000000000008500850000
-        # .I --- 37:153226 --:------ 37:153226 31DA 030 00 EF 00 02 C8 00 EF 07 AA 7FFF 07 CB 05 F0 BE09001F0808000000008500850000
         SZ_NAME: "hvac_state",
-        I_: r"^(00|01|15|16|17|21)[0-9A-F]{56}(00|20)?$",  # not changed for ClimaRad Ventura, but not very strict
+        I_: r"^(00|01|15|16|17|21)[0-9A-F]{56}(00|20)?$",
         RQ: r"^(00|01|15|16|17|21)$",
         # RQ --- 32:168090 30:082155 --:------ 31DA 001 21
     },
@@ -609,16 +566,11 @@
         SZ_NAME: "fan_demand",
         I_: r"^00([0-9A-F]{4}){1,3}(00|FF)?$",
     },
-<<<<<<< HEAD
-    Code._3200: {  # boiler output temp, I was seen on ClimaRadx HRU (FAN) without heater, payload const 007FFF
-        SZ_NAME: "boiler_output",
-        I_: r"^00(7F)(FF)?$",  # I --- 37:153226 --:------ 37:153226 3200 003 00 7F FF (ClimaRad HRU)
-=======
     Code._3200: {  # boiler (or CV?) output temp
         SZ_NAME: "boiler_output",
         I_: r"^00[0-9A-F]{4}$",
->>>>>>> 51188289
-        RQ: r"^00$",
+        RQ: r"^00$",
+        RP: r"^00[0-9A-F]{4}$",
     },
     Code._3210: {  # boiler (or CV?) return temp
         SZ_NAME: "boiler_return",
@@ -744,7 +696,7 @@
     k
     for k, v in CODES_SCHEMA.items()
     if v.get(RQ)
-       in (r"^FF$", r"^00$", r"^00(00)?$", r"^0[0-9A-F](00)?$", r"^0[0-9A-F]00$")
+    in (r"^FF$", r"^00$", r"^00(00)?$", r"^0[0-9A-F](00)?$", r"^0[0-9A-F]00$")
 ]
 RQ_NO_PAYLOAD.extend((Code._0418,))
 
@@ -789,7 +741,7 @@
     k
     for k, v in CODES_SCHEMA.items()
     if k not in CODE_IDX_ARE_COMPLEX | CODE_IDX_ARE_SIMPLE
-       and ((RQ in v and v[RQ][:3] == "^00") or (I_ in v and v[I_][:3] == "^00"))
+    and ((RQ in v and v[RQ][:3] == "^00") or (I_ in v and v[I_][:3] == "^00"))
 }
 CODE_IDX_ARE_NONE |= {Code._22F3, Code._2389, Code._2E04, Code._4401}
 
@@ -1114,28 +1066,21 @@
         Code._1470: {RP: {}},
         Code._1F09: {I_: {}, RP: {}},
         Code._1FC9: {W_: {}},
-<<<<<<< HEAD
-        Code._2210: {I_: {}},
-        Code._22F1: {},
-=======
         Code._2210: {I_: {}, RP: {}},
         Code._22E5: {RP: {}},
         Code._22E9: {RP: {}},
         Code._22F1: {RP: {}},
         Code._22F2: {I_: {}, RP: {}},
->>>>>>> 51188289
         Code._22F3: {},
         Code._22F4: {I_: {}},
         Code._22F7: {I_: {}, RP: {}},
         Code._2411: {I_: {}, RP: {}},
         Code._2E10: {I_: {}},
         Code._3120: {I_: {}},
-        Code._3150: {I_: {}},
         Code._313F: {I_: {}, RP: {}},
         Code._3150: {I_: {}},
         Code._31D9: {I_: {}, RP: {}},
         Code._31DA: {I_: {}, RP: {}},
-        Code._3200: {I_: {}},
         # Code._31E0: {I_: {}},
         Code._3200: {I_: {}},
         Code._3222: {RP: {}},
@@ -1300,27 +1245,6 @@
     "07": "off",
 }
 
-<<<<<<< HEAD
-_22F1_MODE_VASCO: dict[str, str] = {  # for VASCO D60 AND ClimaRad Minibox fanS/remoteS
-    "02": "low",  # low:    000206
-    "03": "medium",  # medium: 000306
-    "04": "high",  # high:   000406, aka boost with 22F3
-    "05": "auto",
-}
-
-_22F1_MODE_CLIMARAD: dict[str, str] = {
-    # for ClimaRad Ventura fan/remote, actually for 22F4 but stored here for easier comparison
-    "C9": "1",  # * low speed rate, operating mode for C9-CD always 60 - manual
-    "CA": "2",  # ** medium-low
-    "CB": "3",  # *** medium
-    "CC": "4",  # **** medium-high
-    "CD": "5",  # |>|> high aka boost
-    "20": "paused",
-    "40": "auto",
-    "60": "manual",
-}
-
-=======
 _22F1_MODE_VASCO: dict[str, str] = {  # for VASCO D60 and ClimaRad Minibox remotes
     "00": "off",
     "01": "away",  # 000106 minimum
@@ -1330,16 +1254,11 @@
     "05": "auto",
 }
 
->>>>>>> 51188289
 _22F1_SCHEMES: dict[str, dict[str, str]] = {
     "itho": _22F1_MODE_ITHO,
     "nuaire": _22F1_MODE_NUAIRE,
     "orcon": _22F1_MODE_ORCON,
     "vasco": _22F1_MODE_VASCO,
-<<<<<<< HEAD
-    "climarad": _22F1_MODE_CLIMARAD,  # used in 22F4
-=======
->>>>>>> 51188289
 }
 
 # unclear if true for only Orcon/*all* models
