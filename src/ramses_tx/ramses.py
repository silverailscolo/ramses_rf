#!/usr/bin/env python3
"""RAMSES RF - a RAMSES-II protocol decoder & analyser."""

# TODO: code a lifespan for most packets

from __future__ import annotations

from datetime import timedelta as td
from typing import Any, Final

from .const import SZ_NAME, DevType

from .const import (  # noqa: F401, isort: skip, pylint: disable=unused-import
    I_,
    RP,
    RQ,
    W_,
    Code,
    VerbT,
)


SZ_LIFESPAN: Final = "lifespan"  # WIP


#
########################################################################################
# CODES_SCHEMA - HEAT (CH/DHW, Honeywell/Resideo) vs HVAC (ventilation, Itho/Orcon/etc.)

# The master list - all known codes are here, even if there's no corresponding parser
# Anything with a zone-idx should start: ^0[0-9A-F], ^(0[0-9A-F], or ^((0[0-9A-F]

#
CODES_SCHEMA: dict[Code, dict[str, Any]] = {  # rf_unknown
    Code._0001: {
        SZ_NAME: "rf_unknown",
        I_: r"^00FFFF02(00|FF)$",  # loopback
        RQ: r"^00([28A]0)00(0[0-9A-F])(FF|04)$",  # HVAC
        RP: r"^00([28A]0)00(0[0-9A-F])",  # HVAC
        W_: r"^(0[0-9A-F]|FC|FF)000005(01|05)$",
    },  # TODO: there appears to be a dodgy? RQ/RP for UFC
    Code._0002: {  # WIP: outdoor_sensor - CODE_IDX_COMPLEX?
        # is it CODE_IDX_COMPLEX:
        #  - 02...... for outside temp?
        #  - 03...... for other stuff?
        SZ_NAME: "outdoor_sensor",
        I_: r"^0[0-4][0-9A-F]{4}(00|01|02|05)$",  # Domoticz sends ^02!!
        RQ: r"^00$",  # NOTE: sent by an RFG100
    },
    Code._0004: {  # zone_name
        SZ_NAME: "zone_name",
        I_: r"^0[0-9A-F]00([0-9A-F]){40}$",  # RP is same, null_rp: xxxx,7F*20
        RQ: r"^0[0-9A-F]00$",
        W_: r"^0[0-9A-F]00([0-9A-F]){40}$",  # contrived
        SZ_LIFESPAN: td(days=1),
    },
    Code._0005: {  # system_zones
        SZ_NAME: "system_zones",
        # .I --- 34:092243 --:------ 34:092243 0005 012 000A0000-000F0000-00100000
        I_: r"^(00[01][0-9A-F]{5}){1,3}$",
        RQ: r"^00[01][0-9A-F]$",  # f"00{zone_type}", evohome won't respond to 00
        RP: r"^00[01][0-9A-F]{3,5}$",
        SZ_LIFESPAN: False,
    },
    Code._0006: {  # schedule_version  # TODO: what for DHW schedule?
        SZ_NAME: "schedule_version",
        RQ: r"^00$",
        RP: r"^0005[0-9A-F]{4}$",
    },
    Code._0008: {  # relay_demand, TODO: check RP
        SZ_NAME: "relay_demand",
        # 000 I --- 31:012319 08:006244 --:------ 0008 013 0006958C33CA6ECD2067AA53DD
        I_: r"^((0[0-9A-F]|F[9AC])[0-9A-F]{2}|00[0-9A-F]{24})$",
        RQ: r"^00$",
        RP: r"^00[0-9A-F]{2}$",  # seems only 13: RP (TODO: what about 10:, 08/31:)
    },
    Code._0009: {  # relay_failsafe (only is_controller, OTB send an 0009?)
        SZ_NAME: "relay_failsafe",
        # .I --- 01:145038 --:------ 01:145038 0009 006 FC01FFF901FF
        # .I --- 01:145038 --:------ 01:145038 0009 003 0700FF
        # .I --- 10:040239 01:223036 --:------ 0009 003 000000
        # .I --- --:------ --:------ 12:227486 0009 003 0000FF
        I_: r"^((0[0-9A-F]|F[9AC])0[0-1](00|FF))+$",
    },
    Code._000A: {  # zone_params
        SZ_NAME: "zone_params",
        I_: r"^(0[0-9A-F][0-9A-F]{10}){1,8}$",
        W_: r"^0[0-9A-F][0-9A-F]{10}$",
        RQ: r"^0[0-9A-F]((00)?|([0-9A-F]{10})+)$",  # is: r"^0[0-9A-F]([0-9A-F]{10})+$"
        RP: r"^0[0-9A-F][0-9A-F]{10}$",  # null_rp: xx/007FFF7FFF
        # 17:54:13.126 063 RQ --- 34:064023 01:145038 --:------ 000A 001 03
        # 17:54:13.141 045 RP --- 01:145038 34:064023 --:------ 000A 006 031002260B86
        # 19:20:49.460 062 RQ --- 12:010740 01:145038 --:------ 000A 006 080001F40DAC
        # 19:20:49.476 045 RP --- 01:145038 12:010740 --:------ 000A 006 081001F40DAC
        SZ_LIFESPAN: td(days=1),
    },
    Code._000C: {  # zone_devices
        SZ_NAME: "zone_devices",
        # RP --- 01:145038 18:013393 --:------ 000C 018 06-08-00-1099C3 06-08-00-1099C5 06-08-00-1099BF
        # RP --- 01:145038 18:013393 --:------ 000C 016 05-08-00-109901    08-00-109902    08-00-109903
        I_: r"^0[0-9A-F][01][0-9A-F]|7F[0-9A-F]{6}([0-9A-F]{10}|[0-9A-F]{12}){1,7}$",
        RQ: r"^0[0-9A-F][01][0-9A-F]$",  # TODO: f"{zone_idx}{device_type}"
        SZ_LIFESPAN: False,
    },
    Code._000E: {  # unknown_000e
        SZ_NAME: "message_000e",
        I_: r"^0000(14|28)$",
    },
    Code._0016: {  # rf_check
        SZ_NAME: "rf_check",
        RQ: r"^0[0-9A-F]([0-9A-F]{2})?$",  # TODO: officially: r"^0[0-9A-F]{3}$"
        RP: r"^0[0-9A-F]{3}$",
    },
    Code._0100: {  # language
        SZ_NAME: "language",
        RQ: r"^00([0-9A-F]{4}F{4})?$",  # NOTE: RQ/04/0100 has a payload
        RP: r"^00[0-9A-F]{4}F{4}$",
        SZ_LIFESPAN: td(days=1),  # TODO: make longer?
    },
    Code._0150: {  # unknown_0150
        SZ_NAME: "message_0150",
        RQ: r"^00$",
        RP: r"^000000$",
    },
    Code._01D0: {  # unknown_01d0, TODO: definitely a real code, zone_idx is a guess
        SZ_NAME: "message_01d0",
        I_: r"^0[0-9A-F][0-9A-F]{2}$",
        W_: r"^0[0-9A-F][0-9A-F]{2}$",
        # .W --- 04:000722 01:158182 --:------ 01D0 002 0003  # is a guess, the
        # .I --- 01:158182 04:000722 --:------ 01D0 002 0003  # TRV was in zone 00
    },
    Code._01E9: {  # unknown_01e9, TODO: definitely a real code, zone_idx is a guess
        SZ_NAME: "message_01e9",
        I_: r"^0[0-9A-F][0-9A-F]{2}$",
        W_: r"^0[0-9A-F][0-9A-F]{2}$",
        # .W --- 04:000722 01:158182 --:------ 01E9 002 0003  # is a guess, the
        # .I --- 01:158182 04:000722 --:------ 01E9 002 0000  # TRV was in zone 00
    },
    Code._01FF: {  # unknown_01ff, TODO: definitely a real code, Itho Spider
        SZ_NAME: "message_01ff",
        I_: r"^(00|01)[0-9A-F]{50}$",
        RQ: r"^(00|01)[0-9A-F]{50}$",
        W_: r"^00[0-9A-F]{50}$",
    },
    Code._0404: {  # zone_schedule
        SZ_NAME: "zone_schedule",
        I_: r"^0[0-9A-F](20|23)[0-9A-F]{2}08[0-9A-F]{6}$",
        RQ: r"^0[0-9A-F](20|23)000800[0-9A-F]{4}$",
        RP: r"^0[0-9A-F](20|23)0008[0-9A-F]{6}[0-9A-F]{2,82}$",
        W_: r"^0[0-9A-F](20|23)[0-9A-F]{2}08[0-9A-F]{6}[0-9A-F]{2,82}$",  # as per RP
        SZ_LIFESPAN: None,
    },
    Code._0418: {  # system_fault
        SZ_NAME: "system_fault",
        I_: r"^00(00|40|C0)[0-3][0-9A-F]B0[0-9A-F]{6}0000[0-9A-F]{12}FFFF700[012][0-9A-F]{6}$",
        RQ: r"^0000[0-3][0-9A-F]$",  # f"0000{log_idx}", no payload
    },
    Code._042F: {  # unknown_042f, # non-evohome are len==9, seen only once?
        # .I --- 32:168090 --:------ 32:168090 042F 009 000000100F00105050
        # RP --- 10:048122 18:006402 --:------ 042F 009 000200001400163010
        SZ_NAME: "message_042f",
        I_: r"^00([0-9A-F]{2}){7,8}$",
        RQ: r"^00$",
        RP: r"^00([0-9A-F]{2}){7,8}$",
    },
    Code._0B04: {  # unknown_0b04
        # .I --- --:------ --:------ 12:207082 0B04 002 00C8
        SZ_NAME: "message_0b04",
        I_: r"^00(00|C8)$",
    },
    Code._1030: {  # mixvalve_params
        SZ_NAME: "mixvalve_params",
        # .I --- --:------ --:------ 12:138834 1030 016 01C80137C9010FCA0196CB010FCC0101
        I_: r"^0[0-9A-F](C[89A-C]01[0-9A-F]{2}){5}$",
        RP: r"^00((20|21)01[0-9A-F]{2}){2}$",  # rarely seen, HVAC
        W_: r"^0[0-9A-F](C[89A-C]01[0-9A-F]{2}){5}$",  # contrived
    },
    Code._1060: {  # device_battery
        SZ_NAME: "device_battery",
        I_: r"^0[0-9A-F](FF|[0-9A-F]{2})0[01]$",  # HCW: r"^(FF|0[0-9A-F]...
        SZ_LIFESPAN: td(days=1),
    },
    Code._1081: {  # max_ch_setpoint
        SZ_NAME: "max_ch_setpoint",
        RQ: r"^00$",
        RP: r"^00[0-9A-F]{4}$",
    },
    Code._1090: {  # unknown_1090
        # 095 RP --- 23:100224 22:219457 --:------ 1090 005 00-7FFF-01F4
        SZ_NAME: "message_1090",
        RQ: r"^00$",
        RP: r"^00",
    },
    Code._1098: {  # unknown_1098
        SZ_NAME: "message_1098",
        RQ: r"^00$",
        RP: r"^00",
    },
    Code._10A0: {  # dhw_params
        SZ_NAME: "dhw_params",
        # RQ --- 07:045960 01:145038 --:------ 10A0 006 0013740003E4
        # RP --- 10:048122 18:006402 --:------ 10A0 003 001B58
        # NOTE: RFG100 uses a domain id! (00|01)
        # 19:14:24.662 051 RQ --- 30:185469 01:037519 --:------ 10A0 001 00
        # 19:14:31.463 053 RQ --- 30:185469 01:037519 --:------ 10A0 001 01
        I_: r"^(00|01)[0-9A-F]{4}([0-9A-F]{6})?$",  # NOTE: RQ/07/10A0 has a payload
        RQ: r"^(00|01)([0-9A-F]{10})?$",  # NOTE: RQ/07/10A0 has a payload
        W_: r"^(00|01)[0-9A-F]{4}([0-9A-F]{6})?$",  # TODO: needs checking
        SZ_LIFESPAN: td(hours=4),
    },
    Code._10B0: {  # unknown_10b0
        SZ_NAME: "message_10b0",
        RQ: r"^00$",
        RP: r"^00[0-9A-F]{8}$",
    },
    Code._10D0: {  # filter_change - polling interval should be 1/day
        SZ_NAME: "filter_change",
        I_: r"^00[0-9A-F]{6}(0000|FFFF)?$",
        RQ: r"^00(00)?$",
        W_: r"^00FF$",
    },
    Code._10E0: {  # device_info
        SZ_NAME: "device_info",
        I_: r"^(00|FF)([0-9A-F]{30,})?$",  # r"^[0-9A-F]{32,}$" might be OK
        RQ: r"^00$",  # NOTE: 63 seen (no RP), some devices will accept [0-9A-F]{2}
        # RP: r"^[0-9A-F]{2}([0-9A-F]){30,}$",  # NOTE: indx same as RQ
        SZ_LIFESPAN: False,
    },
    Code._10E1: {  # device_id
        SZ_NAME: "device_id",
        RP: r"^00[0-9A-F]{6}$",
        RQ: r"^00$",
        SZ_LIFESPAN: False,
    },
    Code._10E2: {  # unknown_10e2, HVAC?
        SZ_NAME: "unknown_10e2",
        I_: r"^00[0-9A-F]{4}$",
    },
    Code._1100: {  # tpi_params
        SZ_NAME: "tpi_params",
        #  I --- 01:172368 --:------ 01:172368 1100 008 FC180400007FFF00
        #  I --- 01:172368 13:040439 --:------ 1100 008 FC042814007FFF00
        # RQ --- 01:145038 13:163733 --:------ 1100 008 00180400007FFF01  # boiler relay
        # RP --- 13:163733 01:145038 --:------ 1100 008 00180400FF7FFF01
        # RQ --- 01:145038 13:035462 --:------ 1100 008 FC240428007FFF01  # not bolier relay
        # RP --- 13:035462 01:145038 --:------ 1100 008 00240428007FFF01
        I_: r"^(00|FC)[0-9A-F]{6}(00|FF)([0-9A-F]{4}0[01])?$",
        W_: r"^(00|FC)[0-9A-F]{6}(00|FF)([0-9A-F]{4}0[01])?$",  # TODO: is there no I?
        RQ: r"^(00|FC)([0-9A-F]{6}(00|FF)([0-9A-F]{4}0[01])?)?$",  # RQ/13:/00, or RQ/01:/FC:
        SZ_LIFESPAN: td(days=1),
    },
    Code._11F0: {  # unknown_11f0, from heatpump relay
        SZ_NAME: "message_11f0",
        I_: r"^00",
    },
    Code._1260: {  # dhw_temp
        SZ_NAME: "dhw_temp",
        # RQ --- 30:185469 01:037519 --:------ 1260 001 00
        # RP --- 01:037519 30:185469 --:------ 1260 003 000837
        # RQ --- 18:200202 10:067219 --:------ 1260 002 0000
        # RP --- 10:067219 18:200202 --:------ 1260 003 007FFF
        # .I --- 07:045960 --:------ 07:045960 1260 003 0007A9
        I_: r"^(00|01)[0-9A-F]{4}$",  # NOTE: RP is same
        RQ: r"^(00|01)(00)?$",  # TODO: officially: r"^(00|01)$"
        SZ_LIFESPAN: td(hours=1),
    },
    Code._1280: {  # outdoor_humidity
        SZ_NAME: "outdoor_humidity",
        I_: r"^00[0-9A-F]{2}[0-9A-F]{8}?$",
    },
    Code._1290: {  # outdoor_temp
        SZ_NAME: "outdoor_temp",
        I_: r"^00[0-9A-F]{4}$",  # NOTE: RP is same
        RQ: r"^00$",
    },
    Code._1298: {  # co2_level
        SZ_NAME: "co2_level",
        I_: r"^00[0-9A-F]{4}$",  # NOTE: RP is same
        RQ: r"^00$",
    },
    Code._12A0: {  # indoor_humidity
        SZ_NAME: "indoor_humidity",
        I_: r"^(0[0-9A-F]{3}([0-9A-F]{8}(00)?)?)+$",
        RP: r"^0[0-9A-F]{3}([0-9A-F]{8}(00)?)?$",
        SZ_LIFESPAN: td(hours=1),
    },
    Code._12B0: {  # window_state  (HVAC % window open)
        SZ_NAME: "window_state",
        I_: r"^0[0-9A-F](0000|C800|FFFF)$",  # NOTE: RP is same
        RQ: r"^0[0-9A-F](00)?$",
        SZ_LIFESPAN: td(hours=1),
    },
    Code._12C0: {  # displayed_temp (HVAC room temp)
        SZ_NAME: "displayed_temp",  # displayed room temp
        I_: r"^00[0-9A-F]{2}0[01](FF)?$",
    },
    Code._12C8: {  # air_quality, HVAC
        SZ_NAME: "air_quality",
        I_: r"^00[0-9A-F]{4}$",
    },
    Code._12F0: {  # dhw_flow_rate
        # 2021-11-05T06:25:20.399400 065 RP --- 10:023327 18:131597 --:------ 12F0 003 000307
        # 2021-11-05T06:25:20.669382 066 RP --- 10:023327 18:131597 --:------ 3220 005 00C01307C0
        # 2021-11-05T06:35:20.450201 065 RP --- 10:023327 18:131597 --:------ 12F0 003 000023
        # 2021-11-05T06:35:20.721228 066 RP --- 10:023327 18:131597 --:------ 3220 005 0040130059
        # 2021-12-06T06:35:54.575298 073 RP --- 10:051349 18:135447 --:------ 12F0 003 00059F
        # 2021-12-06T06:35:55.949502 071 RP --- 10:051349 18:135447 --:------ 3220 005 00C0130ECC
        SZ_NAME: "dhw_flow_rate",
        RQ: r"^00$",
        RP: r"^00[0-9A-F]{4}$",
    },
    Code._1300: {  # cv water pressure (usu. for ch)
        SZ_NAME: "ch_pressure",
        RQ: r"^00$",
        RP: r"^00[0-9A-F]{4}$",
    },
    Code._1470: {  # programme_scheme, HVAC (1470, 1F70, 22B0)
        SZ_NAME: "programme_scheme",
        RQ: r"^00$",
        I_: r"^00[0-9A-F]{14}$",
        W_: r"^00[0-9A-F]{2}0{4}800{6}$",
    },
    Code._1F09: {  # system_sync - FF (I), 00 (RP), F8 (W, after 1FC9)
        SZ_NAME: "system_sync",
        I_: r"^(00|01|DB|FF)[0-9A-F]{4}$",  # FF is evohome, DB is Hometronics
        RQ: r"^00$",
        RP: r"^00[0-9A-F]{4}$",  # xx-secs
        W_: r"^F8[0-9A-F]{4}$",
    },
    Code._1F41: {  # dhw_mode
        SZ_NAME: "dhw_mode",
        I_: r"^(00|01)(00|01|FF)0[0-5]F{6}(([0-9A-F]){12})?$",
        RQ: r"^(00|01)$",  # will accept: r"^(00|01)(00)$"
        W_: r"^(00|01)(00|01|FF)0[0-5]F{6}(([0-9A-F]){12})?$",
        SZ_LIFESPAN: td(hours=4),
    },
    Code._1F70: {  # programme_config, HVAC (1470, 1F70, 22B0)
        SZ_NAME: "programme_config",
        I_: r"^00[0-9A-F]{30}$",
        RQ: r"^00[0-9A-F]{30}$",
        W_: r"^00[0-9A-F]{30}$",
    },
    Code._1FC9: {  # rf_bind
        SZ_NAME: "rf_bind",  # idx-code-dev_id
        RQ: r"^00$",
        RP: r"^((0[0-9A-F]|F[69ABCF]|[0-9A-F]{2})([0-9A-F]{10}))+$",
        I_: r"^((0[0-9A-F]|F[69ABCF]|[0-9A-F]{2})([0-9A-F]{10}))+|00|21$",  # NOTE: payload can be 00
        W_: r"^((0[0-9A-F]|F[69ABCF]|[0-9A-F]{2})([0-9A-F]{10}))+$",
    },
    Code._1FCA: {  # unknown_1fca
        SZ_NAME: "message_1fca",
        RQ: r"^00$",
        RP: r"^((0[0-9A-F]|F[9ABCF]|90)([0-9A-F]{10}))+$",  # xx-code-dev_id
        I_: r"^((0[0-9A-F]|F[9ABCF])([0-9A-F]{10}))+$",
        W_: r"^((0[0-9A-F]|F[9ABCF])([0-9A-F]{10}))+$",
    },
    Code._1FD0: {  # unknown_1fd0
        SZ_NAME: "message_1fd0",
        RQ: r"^00$",
        RP: r"^00",
    },
    Code._1FD4: {  # opentherm_sync
        SZ_NAME: "opentherm_sync",
        I_: r"^00([0-9A-F]{4})$",
    },
    Code._2210: {  # unknown_2210, HVAC,
        SZ_NAME: "unknown_2210",
        I_: r"^00[0-9A-F]{82}$",
        RQ: r"^00$",
    },
    Code._2249: {  # setpoint_now?
        SZ_NAME: "setpoint_now",  # setpt_now_next
        I_: r"^(0[0-9A-F]{13}){1,2}$",
    },  # TODO: This could be an array
    Code._22C9: {  # setpoint_bounds (was: ufh_setpoint)
        SZ_NAME: "setpoint_bounds",
        I_: r"^(0[0-9A-F][0-9A-F]{8}0[12]){1,4}(0[12]03)?$",  # (0[12]03)? only if len(array) == 1
        W_: r"^(0[0-9A-F][0-9A-F]{8}0[12])$",  # never an array
    },
    Code._22D0: {  # unknown_22d0, HVAC system switch?
        SZ_NAME: "message_22d0",
        I_: r"^(00|03)",
        W_: r"^03",
    },
    Code._22D9: {  # boiler_setpoint
        SZ_NAME: "boiler_setpoint",
        RQ: r"^00$",
        RP: r"^00[0-9A-F]{4}$",
    },
    Code._22E0: {  # unknown_22e0, HVAC, NB: no I
        SZ_NAME: "unknown_22e0",
        RQ: r"^00$",
        RP: r"^00[0-9A-F]{6}$",
    },
    Code._22E5: {  # unknown_22e5, HVAC, NB: no I
        SZ_NAME: "unknown_22e5",
        RQ: r"^00$",
        RP: r"^00[0-9A-F]{6}$",
    },
    Code._22E9: {  # unknown_22e9, HVAC, NB: no I
        SZ_NAME: "unknown_22e9",
        RQ: r"^00$",
        RP: r"^00[0-9A-F]{6}$",
    },
    Code._22F1: {  # fan_mode, HVAC
        SZ_NAME: "fan_mode",
        RQ: r"^00$",
        RP: r"^00[0-9A-F]{4}$",
        I_: r"^(00|63)(0[0-9A-F]){1,2}$",
    },
    Code._22F2: {  # unknown_22f2, HVAC, NB: no I
        SZ_NAME: "unknown_22f2",
        RQ: r"^00$",  # (00|01)?
        RP: r"^00[0-9A-F]{4}(01[0-9A-F]{4})?$",
    },
    Code._22F3: {  # fan_boost, HVAC
        SZ_NAME: "fan_boost",
        I_: r"^(00|63)(021E)?[0-9A-F]{4}([0-9A-F]{8})?$",
    },  # minutes only?
    Code._22F4: {  # unknown_22f4, HVAC
        SZ_NAME: "unknown_22f4",
        I_: r"^00[0-9A-F]{24}$",
        RQ: r"^00$",
    },
    Code._22F7: {  # fan_bypass_mode (% open), HVAC
        SZ_NAME: "fan_bypass_mode",
        I_: r"^00([0-9A-F]{2}){1,2}$",  # RP is the same
        RQ: r"^00$",
        W_: r"^00[0-9A-F]{2}(EF)?$",
    },
    Code._22F8: {  # fan_22f8 (moisture scenario?), HVAC
        SZ_NAME: "fan_22f8",
        RQ: r"^00$",
        I_: r"^00[0-9A-F]{4}$",
    },
    Code._22B0: {  # programme_status, HVAC (1470, 1F70, 22B0)
        SZ_NAME: "programme_status",
        W_: r"^00[0-9A-F]{2}$",
        I_: r"^00[0-9A-F]{2}$",
    },
    Code._2309: {  # setpoint
        SZ_NAME: "setpoint",
        I_: r"^(0[0-9A-F]{5})+$",
        W_: r"^0[0-9A-F]{5}$",
        # RQ --- 12:010740 01:145038 --:------ 2309 003 03073A # No RPs
        RQ: r"^0[0-9A-F]([0-9A-F]{4})?$",  # NOTE: 12 uses: r"^0[0-9A-F]$"
        SZ_LIFESPAN: td(minutes=30),
    },
    Code._2349: {  # zone_mode
        SZ_NAME: "zone_mode",
        I_: r"^0[0-9A-F]{5}0[0-4][0-9A-F]{6}([0-9A-F]{12})?$",
        W_: r"^0[0-9A-F]{5}0[0-4][0-9A-F]{6}([0-9A-F]{12})?$",
        # .W --- 18:141846 01:050858 --:------ 2349 013 02-0960-04-FFFFFF-0409160607E5
        # .W --- 18:141846 01:050858 --:------ 2349 007 02-08FC-01-FFFFFF
        RQ: r"^0[0-9A-F](00|[0-9A-F]{12})?$",
        # RQ --- 22:070483 01:063844 --:------ 2349 007 06-0708-03-000027
        SZ_LIFESPAN: td(hours=4),
    },
    Code._2389: {  # unknown_2389 - CODE_IDX_COMPLEX?
        # .I 024 03:052382 --:------ 03:052382 2389 003 02001B
        SZ_NAME: "unknown_2389",
        I_: r"^0[0-4][0-9A-F]{4}$",
    },
    Code._2400: {  # unknown_2400, from OTB
        SZ_NAME: "message_2400",
        RQ: r"^00$",
        RP: r"^00",
    },
    Code._2401: {  # unknown_2401, from OTB
        SZ_NAME: "message_2401",
        RQ: r"^00$",
        RP: r"^00",
    },
    Code._2410: {  # unknown_2410, from OTB
        SZ_NAME: "message_2410",
        RQ: r"^00$",
        RP: r"^00",
    },
    Code._2411: {  # fan_params, HVAC
        SZ_NAME: "fan_params",
        I_: r"^(00|01|15|16|17|21)00[0-9A-F]{6}([0-9A-F]{8}){4}[0-9A-F]{4}$",
        RQ: r"^(00|01|15|16|17|21)00[0-9A-F]{2}((00){19})?$",
        W_: r"^(00|01|15|16|17|21)00[0-9A-F]{6}[0-9A-F]{8}(([0-9A-F]{8}){3}[0-9A-F]{4})?$",
    },
    Code._2420: {  # unknown_2420, from OTB
        SZ_NAME: "message_2420",
        RQ: r"^00$",
        RP: r"^00",
    },
    Code._2D49: {  # unknown_2d49
        SZ_NAME: "message_2d49",
        # 10:14:08.526 045  I --- 01:023389 --:------ 01:023389 2D49 003 010000
        # 10:14:12.253 047  I --- 01:023389 --:------ 01:023389 2D49 003 00C800
        # 10:14:12.272 047  I --- 01:023389 --:------ 01:023389 2D49 003 01C800
        # 10:14:12.390 049  I --- 01:023389 --:------ 01:023389 2D49 003 880000
        # 10:14:12.399 048  I --- 01:023389 --:------ 01:023389 2D49 003 FD0000
        I_: r"^(0[0-9A-F]|88|F6|FD)[0-9A-F]{2}(00||FF)$",
    },  # seen with Hometronic systems
    Code._2E04: {  # system_mode
        SZ_NAME: "system_mode",
        I_: r"^0[0-7][0-9A-F]{12}0[01]$",
        RQ: r"^FF$",
        W_: r"^0[0-7][0-9A-F]{12}0[01]$",
        SZ_LIFESPAN: td(hours=4),
    },
    Code._2E10: {  # presence_detect - HVAC
        SZ_NAME: "presence_detect",
        I_: r"^00(00|01)(00)?$",
    },
    Code._30C9: {  # temperature
        SZ_NAME: "temperature",
        I_: r"^(0[0-9A-F][0-9A-F]{4})+$",
        RQ: r"^0[0-9A-F](00)?$",  # TODO: officially: r"^0[0-9A-F]$"
        RP: r"^0[0-9A-F][0-9A-F]{4}$",  # Null: r"^0[0-9A-F]7FFF$"
        SZ_LIFESPAN: td(hours=1),
    },
    Code._3110: {  # ufc_demand - HVAC
        SZ_NAME: "ufc_demand",
        I_: r"^(00|01)00[0-9A-F]{2}(00|10|20)",  # (00|10|20|FF)???
    },
    Code._3120: {  # unknown_3120 - Error Report?
        SZ_NAME: "message_3120",
        I_: r"^00[0-9A-F]{10}FF$",  # only ever: 34:/0070B0000000FF
        RQ: r"^00$",  # 20: will RP an RQ?
        # RP: r"^00[0-9A-F]{10}FF$",  # only ever: 20:/0070B000009CFF
    },
    Code._313E: {  # unknown_313e, HVAC, NB: no I
        SZ_NAME: "unknown_313e",
        RQ: r"^00$",
        RP: r"^00[0-9A-F]{20}$",
    },
    Code._313F: {  # datetime (time report)
        SZ_NAME: "datetime",
        I_: r"^00[0-9A-F]{16}$",  # NOTE: RP is same
        RQ: r"^00$",
        W_: r"^00[0-9A-F]{16}$",
        SZ_LIFESPAN: td(seconds=3),
    },
    Code._3150: {  # heat_demand, also fans with preheat
        SZ_NAME: "heat_demand",
        I_: r"^((0[0-9A-F])[0-9A-F]{2}|FC[0-9A-F]{2})+$",
        SZ_LIFESPAN: td(minutes=20),
    },
    Code._31D9: {  # fan_state
        SZ_NAME: "fan_state",
        # I_: r"^(00|21)[0-9A-F]{32}$",
        # I_: r"^(00|01|21)[0-9A-F]{4}((00|FE)(00|20){12}(00|08))?$",
        I_: r"^(00|01|15|16|17|21)[0-9A-F]{4}(([0-9A-F]{2})(00|20){0,12}(00|01|04|08)?)?$",  # 00-0004-FE
        RQ: r"^(00|01|15|16|17|21)$",
    },
    Code._31DA: {  # hvac_state (fan_state_extended)
        SZ_NAME: "hvac_state",
        I_: r"^(00|01|15|16|17|21)[0-9A-F]{56}(00|20)?$",
        RQ: r"^(00|01|15|16|17|21)$",
        # RQ --- 32:168090 30:082155 --:------ 31DA 001 21
    },
    Code._31E0: {  # fan_demand
        # 10:15:42.712 077  I --- 29:146052 32:023459 --:------ 31E0 003 0000C8
        # 10:21:18.549 078  I --- 29:146052 32:023459 --:------ 31E0 003 000000
        # 07:56:50.522 095  I --- --:------ --:------ 07:044315 31E0 004 00006E00
        SZ_NAME: "fan_demand",
        I_: r"^00([0-9A-F]{4}){1,3}(00|FF)?$",
    },
    Code._3200: {  # boiler (or CV?) output temp
        SZ_NAME: "boiler_output",
        I_: r"^00[0-9A-F]{4}$",
        RQ: r"^00$",
    },
    Code._3210: {  # boiler (or CV?) return temp
        SZ_NAME: "boiler_return",
        RQ: r"^00$",
        RP: r"^00[0-9A-F]{4}$",
    },
    Code._3220: {  # opentherm_msg
        SZ_NAME: "opentherm_msg",
        RQ: r"^00[0-9A-F]{8}$",
        RP: r"^00[0-9A-F]{8}$",
    },
    Code._3221: {  # unknown_3221, from OTB
        SZ_NAME: "message_3221",
        RQ: r"^00$",
        RP: r"^00",
    },
    Code._3222: {  # unknown_3222, HVAC, NB: no I
        SZ_NAME: "unknown_3222",
        RQ: r"^00$",
        RP: r"^00[0-9A-F]{4,24}$",
    },
    Code._3223: {  # unknown_3223, from OTB
        SZ_NAME: "message_3223",
        RQ: r"^00$",
        RP: r"^00",
    },
    Code._3B00: {  # actuator_sync, NOTE: no RQ
        SZ_NAME: "actuator_sync",
        I_: r"^(00|FC)(00|C8)$",
    },
    Code._3EF0: {  # actuator_state
        SZ_NAME: "actuator_state",
        # .I --- 13:106039 --:------ 13:106039 3EF0 003 00-C8FF
        # .I --- 21:038634 --:------ 21:038634 3EF0 006 00-0000-0A0200  #                            # Itho spIDer
        # .I --- 10:030051 --:------ 10:030051 3EF0 009 00-0010-000000-020A64
        # .I --- 08:031043 31:077159 --:------ 3EF0 020 00-1191A72044399D2A50DE43F920478AF7185F3F  # # Jasper BLOB
        I_: r"^..((00|C8)FF|[0-9A-F]{10}|[0-9A-F]{16}|[0-9A-F]{38})$",
        RQ: r"^00(00)?$",
        RP: r"^00((00|C8)FF|[0-9A-F]{10}|[0-9A-F]{16})$",
    },
    Code._3EF1: {  # actuator_cycle
        SZ_NAME: "actuator_cycle",
        # RQ --- 31:004811 13:077615 --:------ 3EF1 001 00
        # RP --- 13:077615 31:004811 --:------ 3EF1 007 00024D001300FF
        # RQ --- 22:068154 13:031208 --:------ 3EF1 002 0000
        # RP --- 13:031208 22:068154 --:------ 3EF1 007 00024E00E000FF
        # RQ --- 31:074182 08:026984 --:------ 3EF1 012 0005D1341DA39B8C7DAFD4C1
        # RP --- 08:026984 31:074182 --:------ 3EF1 018 001396A7E087922FA77794280B66BE16A975
        RQ: r"^00((00)?|[0-9A-F]{22})$",  # NOTE: latter is Japser
        RP: r"^00([0-9A-F]{12}|[0-9A-F]{34})$",  # NOTE: latter is Japser
    },
    Code._4401: {  # unknown_4401 - HVAC
        SZ_NAME: "unknown_4401",
        I_: r"^[0-9A-F]{40}$",
        RP: r"^00$",
        RQ: r"^[0-9A-F]{40}$",
        W_: r"^[0-9A-F]{40}$",
    },
    Code._4E01: {  # xxx (HVAC) - Itho Spider
        SZ_NAME: "hvac_4e01",
        I_: r"^00([0-9A-F]{4}){3,12}00$",
    },
    Code._4E02: {  # xxx (HVAC) - Itho Spider
        SZ_NAME: "hvac_4e02",
        I_: r"^00([0-9A-F]{4}){3,12}(02|03|04|05)([0-9A-F]{4}){3,12}$",
    },
    Code._4E04: {  # xxx (HVAC) - Itho Spider
        SZ_NAME: "hvac_4e04",
        I_: r"^00(00|01|02)[0-9A-F]{2}$",
        W_: r"^00(00|01|02)[0-9A-F]{2}$",
    },
    Code._4E0D: {  # xxx (HVAC) - Itho Spider
        SZ_NAME: "hvac_4e0d",
        I_: r"^(01|02)(00|01)$",
    },
    Code._4E15: {  # xxx (HVAC) - Itho Spider
        SZ_NAME: "hvac_4e15",
        I_: r"^000[0-7]$",
    },
    Code._4E16: {  # xxx (HVAC) - Itho Spider
        SZ_NAME: "hvac_4e16",
        I_: r"^00(00){6}$",
    },
    Code._PUZZ: {
        SZ_NAME: "puzzle_packet",
        I_: r"^00(([0-9A-F]){2})+$",
    },
}
CODE_NAME_LOOKUP = {k: v["name"] for k, v in CODES_SCHEMA.items()}


for code in CODES_SCHEMA.values():  # map any (missing) RPs to I_s
    if RQ in code and RP not in code and I_ in code:
        code[RP] = code[I_]
#
# .I --- 01:210309 --:------ 01:210309 0009 006 FC00FFF900FF
CODES_WITH_ARRAYS: dict[Code, list[int | tuple[str, ...]]] = {  # 000C/1FC9 are special
    Code._0005: [4, ("34",)],
    Code._0009: [3, ("01", "12", "22")],
    Code._000A: [6, ("01", "12", "22")],  # single element I after a W
    Code._2309: [3, ("01", "12", "22")],
    Code._30C9: [3, ("01", "12", "22")],
    Code._2249: [7, ("23",)],
    Code._22C9: [6, ("02",)],
    Code._3150: [2, ("02",)],
}  # TODO dex: element_length, src.type(s) (and dst.type too)
#
RQ_IDX_COMPLEX: list[Code] = [
    Code._0005,  # context: zone_type
    Code._000A,  # optional payload
    Code._000C,  # context: index, zone_type
    Code._0016,  # optional payload
    Code._0100,  # optional payload
    Code._0404,  # context: index, fragment_idx (fragment_header)
    Code._0418,  # context: index
    Code._10A0,  # optional payload
    Code._1100,  # optional payload
    Code._2309,  # optional payload
    Code._2349,  # optional payload
    Code._3220,  # context: msg_id, and payload
]
RQ_NO_PAYLOAD: list[Code] = [
    k
    for k, v in CODES_SCHEMA.items()
    if v.get(RQ)
    in (r"^FF$", r"^00$", r"^00(00)?$", r"^0[0-9A-F](00)?$", r"^0[0-9A-F]00$")
]
RQ_NO_PAYLOAD.extend((Code._0418,))


########################################################################################
# IDX:_xxxxxx: index (and context)

# all known codes should be in only one of IDX_COMPLEX, IDX_NONE, IDX_SIMPLE

# IDX_COMPLEX - *usually has* a context, but doesn't satisfy criteria for IDX_SIMPLE:
CODE_IDX_ARE_COMPLEX: set[Code] = {
    Code._0005,
    Code._000C,  # idx = fx(payload[0:4])
    # Code._0404,  # use "HW" for idx if payload[4:6] == "23"  # TODO: should be used
    Code._0418,  # log_idx (payload[4:6])  #  null RPs are missing an idx
    Code._1100,
    Code._3220,  # data_id (payload[4:6])
}  # TODO: 0005 to ..._NONE?

# IDX_SIMPLE - *can have* a context, but sometimes not (usu. 00): only ever payload[:2],
# either a zone_idx, domain_id or (UFC) circuit_idx (or array of such, i.e. seqx[:2])

_SIMPLE_IDX = ("^0[0-9A-F]", "^(0[0-9A-F]", "^((0[0-9A-F]", "^(00|01)")
CODE_IDX_ARE_SIMPLE: set[Code] = {
    k
    for k, v in CODES_SCHEMA.items()
    for verb in (RQ, I_)
    if k not in CODE_IDX_ARE_COMPLEX and v.get(verb, "").startswith(_SIMPLE_IDX)
}
CODE_IDX_ARE_SIMPLE |= {
    Code._22D0,
    Code._2411,
    Code._31D9,
    Code._31DA,
    Code._3B00,
    Code._4E0D,
}

# IDX_NONE - *never has* a context: most payloads start 00, but no context even if the
# payload starts with something else (e.g. 2E04)
CODE_IDX_ARE_NONE: set[Code] = {
    k
    for k, v in CODES_SCHEMA.items()
    if k not in CODE_IDX_ARE_COMPLEX | CODE_IDX_ARE_SIMPLE
    and ((RQ in v and v[RQ][:3] == "^00") or (I_ in v and v[I_][:3] == "^00"))
}
CODE_IDX_ARE_NONE |= {Code._22F3, Code._2389, Code._2E04, Code._4401}

# CODE_IDX_DOMAIN - NOTE: not necc. mutex with other 3
CODE_IDX_DOMAIN: dict[Code, str] = {
    Code._0001: "^F[ACF])",
    Code._0008: "^F[9AC]",
    Code._0009: "^F[9AC]",
    Code._1100: "^FC",
    Code._1FC9: "^F[9ABCF]",
    Code._3150: "^FC",
    Code._3B00: "^FC",
}


#
########################################################################################
# CODES_BY_DEV_SLUG - HEAT (CH/DHW) vs HVAC (ventilation)
# TODO: 34: can 3220 - split out RND from THM/STA
_DEV_KLASSES_HEAT: dict[str, dict[Code, dict[VerbT, Any]]] = {
    DevType.RFG: {  # RFG100: RF to Internet gateway (and others)
        Code._0002: {RQ: {}},
        Code._0004: {I_: {}, RQ: {}},
        Code._0005: {RQ: {}},
        Code._0006: {RQ: {}},
        Code._000A: {RQ: {}},
        Code._000C: {RQ: {}},
        Code._000E: {W_: {}},
        Code._0016: {RP: {}},
        Code._0404: {RQ: {}, W_: {}},
        Code._0418: {RQ: {}},
        Code._10A0: {RQ: {}},
        Code._10E0: {I_: {}, RQ: {}, RP: {}},
        Code._1260: {RQ: {}},
        Code._1290: {I_: {}},
        Code._1F41: {RQ: {}},
        Code._1FC9: {RP: {}, W_: {}},
        Code._22D9: {RQ: {}},
        Code._2309: {I_: {}},
        Code._2349: {RQ: {}, RP: {}, W_: {}},
        Code._2E04: {RQ: {}, I_: {}, W_: {}},
        Code._30C9: {RQ: {}},
        Code._313F: {RQ: {}, RP: {}, W_: {}},
        Code._3220: {RQ: {}},
        Code._3EF0: {RQ: {}},
    },
    DevType.CTL: {  # e.g. ATC928: Evohome Colour Controller
        Code._0001: {W_: {}},
        Code._0002: {I_: {}, RP: {}},
        Code._0004: {I_: {}, RP: {}},
        Code._0005: {I_: {}, RP: {}},
        Code._0006: {RP: {}},
        Code._0008: {I_: {}},
        Code._0009: {I_: {}},
        Code._000A: {I_: {}, RP: {}},
        Code._000C: {RP: {}},
        Code._0016: {RQ: {}, RP: {}},
        Code._0100: {RP: {}},
        Code._01D0: {I_: {}},
        Code._01E9: {I_: {}},
        Code._0404: {I_: {}, RP: {}},
        Code._0418: {I_: {}, RP: {}},
        Code._1030: {I_: {}},
        Code._10A0: {I_: {}, RP: {}},
        Code._10E0: {RP: {}},
        Code._1100: {I_: {}, RQ: {}, RP: {}, W_: {}},
        Code._1260: {RP: {}},
        Code._1290: {RP: {}},
        Code._12B0: {I_: {}, RP: {}},
        Code._1F09: {I_: {}, RP: {}, W_: {}},
        Code._1FC9: {I_: {}, RQ: {}, RP: {}, W_: {}},
        Code._1F41: {I_: {}, RP: {}},
        Code._2249: {I_: {}},  # Hometronics, not Evohome
        Code._22D9: {RQ: {}},
        Code._2309: {I_: {}, RP: {}},
        Code._2349: {I_: {}, RP: {}},
        Code._2D49: {I_: {}},
        Code._2E04: {I_: {}, RP: {}},
        Code._30C9: {I_: {}, RP: {}},
        Code._313F: {I_: {}, RP: {}, W_: {}},
        Code._3150: {I_: {}},
        Code._3220: {RQ: {}},
        Code._3B00: {I_: {}},
        Code._3EF0: {RQ: {}},
    },
    DevType.PRG: {  # e.g. HCF82/HCW82: Room Temperature Sensor
        Code._0009: {I_: {}},
        Code._1090: {RP: {}},
        Code._10A0: {RP: {}},
        Code._1100: {I_: {}},
        Code._1F09: {I_: {}},
        Code._2249: {I_: {}},
        Code._2309: {I_: {}},
        Code._30C9: {I_: {}},
        Code._3B00: {I_: {}},
        Code._3EF1: {RP: {}},
    },
    DevType.THM: {  # e.g. Generic Thermostat
        Code._0001: {W_: {}},
        Code._0005: {I_: {}},
        Code._0008: {I_: {}},
        Code._0009: {I_: {}},
        Code._000A: {I_: {}, RQ: {}, W_: {}},
        Code._000C: {I_: {}},
        Code._000E: {I_: {}},
        Code._0016: {RQ: {}},
        Code._042F: {I_: {}},
        Code._1030: {I_: {}},
        Code._1060: {I_: {}},
        Code._1090: {RQ: {}},
        Code._10E0: {I_: {}},
        Code._1100: {I_: {}},
        Code._12C0: {I_: {}},
        Code._1F09: {I_: {}},
        Code._1FC9: {I_: {}},
        Code._22C9: {W_: {}},  # DT4R
        Code._2309: {I_: {}, RQ: {}, W_: {}},
        Code._2349: {RQ: {}, W_: {}},
        Code._30C9: {I_: {}},
        Code._3120: {I_: {}},
        Code._313F: {
            I_: {}
        },  # .W --- 30:253184 34:010943 --:------ 313F 009 006000070E0...
        Code._3220: {RP: {}},  # RND (using OT)
        Code._3B00: {I_: {}},
        Code._3EF0: {RQ: {}},  # when bound direct to a 13:
        Code._3EF1: {RQ: {}},  # when bound direct to a 13:
    },
    DevType.UFC: {  # e.g. HCE80/HCC80: Underfloor Heating Controller
        Code._0001: {RP: {}, W_: {}},  # TODO: Ix RP
        Code._0005: {RP: {}},
        Code._0008: {I_: {}},
        Code._000A: {RP: {}},
        Code._000C: {RP: {}},
        Code._1FC9: {I_: {}},
        Code._10E0: {I_: {}, RP: {}},
        Code._22C9: {I_: {}},  # NOTE: No RP
        Code._22D0: {I_: {}, RP: {}},
        Code._2309: {RP: {}},
        Code._3150: {I_: {}},
    },
    DevType.TRV: {  # e.g. HR92/HR91: Radiator Controller
        Code._0001: {W_: {r"^0[0-9A-F]"}},
        Code._0004: {RQ: {r"^0[0-9A-F]00$"}},
        Code._0016: {RQ: {}, RP: {}},
        Code._0100: {RQ: {r"^00"}},
        Code._01D0: {W_: {}},
        Code._01E9: {W_: {}},
        Code._1060: {I_: {r"^0[0-9A-F]{3}0[01]$"}},
        Code._10E0: {I_: {r"^00[0-9A-F]{30,}$"}},
        Code._12B0: {I_: {r"^0[0-9A-F]{3}00$"}},  # sends every 1h
        Code._1F09: {RQ: {r"^00$"}},
        Code._1FC9: {I_: {}, W_: {}},
        Code._2309: {I_: {r"^0[0-9A-F]{5}$"}},
        Code._30C9: {I_: {r"^0[0-9A-F]"}},
        Code._313F: {RQ: {r"^00$"}},
        Code._3150: {I_: {r"^0[0-9A-F]{3}$"}},
    },
    DevType.DHW: {  # e.g. CS92: (DHW) Cylinder Thermostat
        Code._0016: {RQ: {}},
        Code._1060: {I_: {}},
        Code._10A0: {RQ: {}},  # This RQ/07/10A0 includes a payload
        Code._1260: {I_: {}},
        Code._1FC9: {I_: {}},
    },
    DevType.OTB: {  # e.g. R8810/R8820: OpenTherm Bridge
        Code._0009: {I_: {}},  # 1/24h for a R8820 (not an R8810)
        Code._0150: {RP: {}},  # R8820A only?
        Code._042F: {I_: {}, RP: {}},
        Code._1081: {RP: {}},  # R8820A only?
        Code._1098: {RP: {}},  # R8820A only?
        Code._10A0: {RP: {}},
        Code._10B0: {RP: {}},  # R8820A only?
        Code._10E0: {I_: {}, RP: {}},
        Code._10E1: {RP: {}},  # R8820A only?
        Code._1260: {RP: {}},
        Code._1290: {RP: {}},
        Code._12F0: {RP: {}},  # R8820A only?
        Code._1300: {RP: {}},  # R8820A only?
        Code._1FC9: {I_: {}, W_: {}},
        Code._1FD0: {RP: {}},  # R8820A only?
        Code._1FD4: {I_: {}},  # 2/min for R8810, every ~210 sec for R8820
        Code._22D9: {RP: {}},
        Code._2400: {RP: {}},  # R8820A only?
        Code._2401: {RP: {}},  # R8820A only?
        Code._2410: {RP: {}},  # R8820A only?
        Code._2420: {RP: {}},  # R8820A only?
        Code._3150: {I_: {}},
        Code._3200: {RP: {}},  # R8820A only?
        Code._3210: {RP: {}},  # R8820A only?
        Code._3220: {RP: {}},
        Code._3221: {RP: {}},  # R8820A only?
        Code._3223: {RP: {}},  # R8820A only?
        Code._3EF0: {I_: {}, RP: {}},
        Code._3EF1: {RP: {}},
    },  # see: https://www.opentherm.eu/request-details/?post_ids=2944
    DevType.BDR: {  # e.g. BDR91A/BDR91T: Wireless Relay Box
        Code._0008: {RP: {}},  # doesn't RP/0009
        Code._0016: {RP: {}},
        # Code._10E0: {},  # 13: will not RP/10E0 # TODO: how to indicate that fact here
        Code._1100: {I_: {}, RP: {}},
        Code._11F0: {I_: {}},  # BDR91T in heatpump mode
        Code._1FC9: {RP: {}, W_: {}},
        Code._2D49: {I_: {}},  # BDR91T in heatpump mode
        Code._3B00: {I_: {}},
        Code._3EF0: {I_: {}},
        # RP: {},  # RQ --- 01:145038 13:237335 --:------ 3EF0 001 00
        Code._3EF1: {RP: {}},
    },
    DevType.OUT: {
        Code._0002: {I_: {}},
        Code._1FC9: {I_: {}},
    },  # i.e. HB85 (ext. temperature/luminosity(lux)), HB95 (+ wind speed)
    #
    DevType.JIM: {  # Jasper Interface Module, 08
        Code._0008: {RQ: {}},
        Code._10E0: {I_: {}},
        Code._1100: {I_: {}},
        Code._3EF0: {I_: {}},
        Code._3EF1: {RP: {}},
    },
    DevType.JST: {  # Jasper Stat, 31
        Code._0008: {I_: {}},
        Code._10E0: {I_: {}},
        Code._3EF1: {RQ: {}, RP: {}},
    },
    # DevType.RND: {  # e.g. TR87RF: Single (round) Zone Thermostat
    #     Code._0005: {I_: {}},
    #     Code._0008: {I_: {}},
    #     Code._000A: {I_: {}, RQ: {}},
    #     Code._000C: {I_: {}},
    #     Code._000E: {I_: {}},
    #     Code._042F: {I_: {}},
    #     Code._1060: {I_: {}},
    #     Code._10E0: {I_: {}},
    #     Code._12C0: {I_: {}},
    #     Code._1FC9: {I_: {}},
    #     Code._1FD4: {I_: {}},
    #     Code._2309: {I_: {}, RQ: {}, W_: {}},
    #     Code._2349: {RQ: {}},
    #     Code._30C9: {I_: {}},
    #     Code._3120: {I_: {}},
    #     Code._313F: {I_: {}},  # W --- 30:253184 34:010943 --:------ 313F 009 006000070E0...
    #     Code._3EF0: {I_: {}, RQ: {}},  # when bound direct to a 13:
    #     Code._3EF1: {RQ: {}},  # when bound direct to a 13:
    # },
    # DevType.DTS: {  # e.g. DTS92(E)
    #     Code._0001: {W_: {}},
    #     Code._0008: {I_: {}},
    #     Code._0009: {I_: {}},
    #     Code._000A: {I_: {}, RQ: {}, W_: {}},
    #     Code._0016: {RQ: {}},
    #     # "0B04": {I_: {}},
    #     Code._1030: {I_: {}},
    #     Code._1060: {I_: {}},
    #     Code._1090: {RQ: {}},
    #     Code._1100: {I_: {}},
    #     Code._1F09: {I_: {}},
    #     Code._1FC9: {I_: {}},
    #     Code._2309: {I_: {}, RQ: {}, W_: {}},
    #     Code._2349: {RQ: {}, W_: {}},
    #     Code._30C9: {I_: {}},
    #     Code._313F: {I_: {}},
    #     Code._3B00: {I_: {}},
    #     Code._3EF1: {RQ: {}},
    # },
    # DevType.HCW: {  # e.g. HCF82/HCW82: Room Temperature Sensor
    #     Code._0001: {W_: {}},
    #     Code._0002: {I_: {}},
    #     Code._0008: {I_: {}},
    #     Code._0009: {I_: {}},
    #     Code._1060: {I_: {}},
    #     Code._1100: {I_: {}},
    #     Code._1F09: {I_: {}},
    #     Code._1FC9: {I_: {}},
    #     Code._2309: {I_: {}},
    #     Code._2389: {I_: {}},
    #     Code._30C9: {I_: {}},
    # },
}
# TODO: add 1FC9 everywhere?
_DEV_KLASSES_HVAC: dict[str, dict[Code, dict[VerbT, Any]]] = {
    DevType.DIS: {  # Orcon RF15 Display: ?a superset of a REM
        Code._0001: {RQ: {}},
        Code._042F: {I_: {}},
        Code._10E0: {I_: {}, RQ: {}},
        Code._1470: {RQ: {}},
        Code._1FC9: {I_: {}},
        Code._1F70: {I_: {}},
        Code._22F1: {I_: {}},
        Code._22F3: {I_: {}},
        Code._22F7: {RQ: {}, W_: {}},
        Code._22B0: {W_: {}},
        Code._2411: {RQ: {}, W_: {}},
        Code._313F: {RQ: {}},
        Code._31DA: {RQ: {}},
    },
    DevType.RFS: {  # Itho spIDer: RF to Internet gateway (like a RFG100)
        Code._1060: {I_: {}},
        Code._10E0: {I_: {}, RP: {}},
        Code._12C0: {I_: {}},
        Code._22C9: {I_: {}},
        Code._22F1: {I_: {}},
        Code._22F3: {I_: {}},
        Code._2E10: {I_: {}},
        Code._30C9: {I_: {}},
        Code._3110: {I_: {}},
        Code._3120: {I_: {}},
        Code._31D9: {RQ: {}},
        Code._31DA: {RQ: {}},
        Code._3EF0: {I_: {}},
    },
    DevType.FAN: {
        Code._0001: {RP: {}},
        Code._0002: {I_: {}},
        Code._042F: {I_: {}},
        Code._10D0: {I_: {}, RP: {}},
        Code._10E0: {I_: {}, RP: {}},
        Code._1298: {I_: {}},
        Code._12A0: {I_: {}},
        Code._12C8: {I_: {}},
        Code._1470: {RP: {}},
        Code._1F09: {I_: {}, RP: {}},
        Code._1FC9: {W_: {}},
        Code._2210: {I_: {}, RP: {}},
<<<<<<< HEAD
=======
        Code._22E0: {RP: {}},
>>>>>>> 844adaa4
        Code._22E5: {RP: {}},
        Code._22E9: {RP: {}},
        Code._22F1: {RP: {}},
        Code._22F2: {I_: {}, RP: {}},
        Code._22F1: {RP: {}},
        Code._22F2: {I_: {}, RP: {}},
        Code._22F3: {},
        Code._22F4: {I_: {}, RP: {}},
        Code._22F7: {I_: {}, RP: {}},
        Code._2411: {I_: {}, RP: {}},
        Code._2E10: {I_: {}},
        Code._3120: {I_: {}},
        Code._3150: {I_: {}},
        Code._313E: {RP: {}},
        Code._313F: {I_: {}, RP: {}},
        Code._31D9: {I_: {}, RP: {}},
        Code._31DA: {I_: {}, RP: {}},
        # Code._31E0: {I_: {}},
        Code._3200: {I_: {}},
        Code._3222: {RP: {}},
    },
    DevType.CO2: {
        Code._042F: {I_: {}},
        Code._10E0: {I_: {}, RP: {}},
        Code._1298: {I_: {}, RP: {}},
        Code._1FC9: {I_: {}},
        Code._22F1: {RQ: {}},
        Code._2411: {RQ: {}},
        Code._2E10: {I_: {}},
        Code._3120: {I_: {}},
        Code._31DA: {RQ: {}},
        Code._31E0: {I_: {}},
    },
    DevType.HUM: {
        Code._042F: {I_: {}},
        Code._1060: {I_: {}},
        Code._10E0: {I_: {}},
        Code._12A0: {I_: {}},
        Code._1FC9: {I_: {}},
        Code._31DA: {RQ: {}},
        Code._31E0: {I_: {}},
    },
    DevType.REM: {  # HVAC: two-way switch; also an "06/22F1"?
        Code._0001: {RQ: {}},  # from a VMI (only?)
        Code._042F: {I_: {}},  # from a VMI (only?)
        Code._1060: {I_: {}},
        Code._10D0: {W_: {}},  # reset filter count from REM
        Code._10E0: {I_: {}, RQ: {}},  # RQ from a VMI (only?)
        Code._1470: {RQ: {}},  # from a VMI (only?)
        Code._1FC9: {I_: {}},
        Code._22F1: {I_: {}},
        Code._22F3: {I_: {}},
        Code._22F7: {RQ: {}, W_: {}},  # from a VMI (only?)
        Code._2411: {RQ: {}, W_: {}},  # from a VMI (only?)
        Code._313F: {RQ: {}, W_: {}},  # from a VMI (only?)
        Code._31DA: {RQ: {}},  # to a VMI (only?)
        # Code._31E0: {I_: {}},
    },  # https://www.ithodaalderop.nl/nl-NL/professional/product/536-0124
    # None: {  # unknown, TODO: make generic HVAC
    #     _4401: {I_: {}},
    # },
}

CODES_BY_DEV_SLUG: dict[str, dict[Code, dict[VerbT, Any]]] = {
    DevType.HGI: {  # HGI80: RF to (USB) serial gateway interface
        Code._PUZZ: {I_: {}, RQ: {}, W_: {}},
    },  # HGI80s can do what they like
    **{k: v for k, v in _DEV_KLASSES_HVAC.items() if k is not None},
    **{k: v for k, v in _DEV_KLASSES_HEAT.items() if k is not None},
}

CODES_OF_HEAT_DOMAIN: tuple[Code] = sorted(  # type: ignore[assignment]
    tuple({c for k in _DEV_KLASSES_HEAT.values() for c in k}) + (Code._0B04, Code._2389)
)
CODES_OF_HVAC_DOMAIN: tuple[Code] = sorted(  # type: ignore[assignment]
    tuple({c for k in _DEV_KLASSES_HVAC.values() for c in k})
    + (Code._22F8, Code._4401, Code._4E01, Code._4E02, Code._4E04)
)
CODES_OF_HEAT_DOMAIN_ONLY: tuple[Code, ...] = tuple(
    c for c in sorted(CODES_OF_HEAT_DOMAIN) if c not in CODES_OF_HVAC_DOMAIN
)
CODES_OF_HVAC_DOMAIN_ONLY: tuple[Code, ...] = tuple(
    c for c in sorted(CODES_OF_HVAC_DOMAIN) if c not in CODES_OF_HEAT_DOMAIN
)
_CODES_OF_BOTH_DOMAINS: tuple[Code, ...] = tuple(
    sorted(set(CODES_OF_HEAT_DOMAIN) & set(CODES_OF_HVAC_DOMAIN))
)
_CODES_OF_EITHER_DOMAIN: tuple[Code, ...] = tuple(
    sorted(set(CODES_OF_HEAT_DOMAIN) | set(CODES_OF_HVAC_DOMAIN))
)
_CODES_OF_NO_DOMAIN: tuple[Code, ...] = tuple(
    c for c in CODES_SCHEMA if c not in _CODES_OF_EITHER_DOMAIN
)

_CODE_FROM_NON_CTL: tuple[Code, ...] = tuple(
    dict.fromkeys(
        c
        for k, v1 in CODES_BY_DEV_SLUG.items()
        for c, v2 in v1.items()
        if k != DevType.CTL and (I_ in v2 or RP in v2)
    )
)
_CODE_FROM_CTL = _DEV_KLASSES_HEAT[DevType.CTL].keys()

_CODE_ONLY_FROM_CTL: tuple[Code, ...] = tuple(
    c for c in _CODE_FROM_CTL if c not in _CODE_FROM_NON_CTL
)
CODES_ONLY_FROM_CTL: tuple[Code, ...] = (
    Code._1030,
    Code._1F09,
    Code._22D0,
    Code._313F,
)  # I packets, TODO: 31Dx too?

#
########################################################################################
# Other Stuff

# ### WIP:
# _result = {}
# for domain in (_DEV_KLASSES_HVAC, ):
#     for klass, kv in domain.items():
#         if klass in (DEV_TYPE.DIS, DEV_TYPE.RFS):
#             continue
#         for code, cv in kv.items():
#             for verb in cv:
#                 _result.update({(verb, code): _result.get((verb, code), 0) + 1})

# _HVAC_VC_PAIR_BY_CLASS = {
#     (v, c): k
#     for c, cv in kv.items()
#     for v in cv
#     for k, kv in _DEV_KLASSES_HVAC.items()
#     if (v, c) in [k for k, v in _result.items() if v == 1]
# }


_HVAC_VC_PAIR_BY_CLASS: dict[DevType, tuple[tuple[VerbT, Code], ...]] = {
    DevType.CO2: ((I_, Code._1298),),
    DevType.FAN: ((I_, Code._31D9), (I_, Code._31DA), (RP, Code._31DA)),
    DevType.HUM: ((I_, Code._12A0),),
    DevType.REM: ((I_, Code._22F1), (I_, Code._22F3)),
}
HVAC_KLASS_BY_VC_PAIR: dict[tuple[VerbT, Code], DevType] = {
    t: k for k, v in _HVAC_VC_PAIR_BY_CLASS.items() for t in v
}


SZ_DESCRIPTION: Final = "description"
SZ_MIN_VALUE: Final = "min_value"
SZ_MAX_VALUE: Final = "max_value"
SZ_PRECISION: Final = "precision"
SZ_DATA_TYPE: Final = "data_type"

_22F1_MODE_ITHO: dict[str, str] = {
    "00": "off",  # not seen
    "01": "trickle",  # not seen
    "02": "low",
    "03": "medium",
    "04": "high",  # aka boost with 22F3
}

_22F1_MODE_NUAIRE: dict[str, str] = {
    "02": "normal",
    "03": "boost",  # aka purge
    "09": "heater_off",
    "0A": "heater_auto",
}  # DRI-ECO-2S (normal/boost only), DRI-ECO-4S

_22F1_MODE_ORCON: dict[str, str] = {
    "00": "away",
    "01": "low",
    "02": "medium",
    "03": "high",  # # The order of the next two may be swapped
    "04": "auto",  # #   economy, as per RH and CO2 <= 1150 ppm (unsure which is which)
    "05": "auto_alt",  # comfort, as per RH and CO2 <=  950 ppm (unsure which is which)
    "06": "boost",
    "07": "off",
}

_22F1_MODE_VASCO: dict[str, str] = {  # for VASCO D60 and ClimaRad Minibox remotes
    "00": "off",
    "01": "away",  # 000106 minimum
    "02": "low",  # 000206
    "03": "medium",  # 000306
    "04": "high",  # 000406, aka boost with 22F3
    "05": "auto",
}

_22F1_SCHEMES: dict[str, dict[str, str]] = {
    "itho": _22F1_MODE_ITHO,
    "nuaire": _22F1_MODE_NUAIRE,
    "orcon": _22F1_MODE_ORCON,
    "vasco": _22F1_MODE_VASCO,
}

# unclear if true for only Orcon/*all* models
_2411_PARAMS_SCHEMA: dict[str, dict[str, Any]] = {
    "31": {  # slot 09
        SZ_DESCRIPTION: "Time to change filter (days)",
        SZ_MIN_VALUE: 0,
        SZ_MAX_VALUE: 1800,
        SZ_PRECISION: 30,
        SZ_DATA_TYPE: "10",
    },
    "3D": {  # slot 00
        SZ_DESCRIPTION: "Away mode Supply fan rate (%)",
        SZ_MIN_VALUE: 0.0,
        SZ_MAX_VALUE: 0.4,
        SZ_PRECISION: 0.005,
        SZ_DATA_TYPE: "0F",
    },
    "3E": {  # slot 01
        SZ_DESCRIPTION: "Away mode Exhaust fan rate (%)",
        SZ_MIN_VALUE: 0.0,
        SZ_MAX_VALUE: 0.4,
        SZ_PRECISION: 0.005,
        SZ_DATA_TYPE: "0F",
    },
    "3F": {  # slot 02
        SZ_DESCRIPTION: "Low mode Supply fan rate (%)",
        SZ_MIN_VALUE: 0.0,
        SZ_MAX_VALUE: 0.8,
        SZ_PRECISION: 0.005,
        SZ_DATA_TYPE: "0F",
    },
    "40": {  # slot 03
        SZ_DESCRIPTION: "Low mode Exhaust fan rate (%)",
        SZ_MIN_VALUE: 0.0,
        SZ_MAX_VALUE: 0.8,
        SZ_PRECISION: 0.005,
        SZ_DATA_TYPE: "0F",
    },
    "41": {  # slot 04
        SZ_DESCRIPTION: "Medium mode Supply fan rate (%)",
        SZ_MIN_VALUE: 0.0,
        SZ_MAX_VALUE: 1.0,
        SZ_PRECISION: 0.005,
        SZ_DATA_TYPE: "0F",
    },
    "42": {  # slot 05
        SZ_DESCRIPTION: "Medium mode Exhaust fan rate (%)",
        SZ_MIN_VALUE: 0.1,
        SZ_MAX_VALUE: 1.0,
        SZ_PRECISION: 0.005,
        SZ_DATA_TYPE: "0F",
    },
    "43": {  # slot 06
        SZ_DESCRIPTION: "High mode Supply fan rate (%)",
        SZ_MIN_VALUE: 0.0,
        SZ_MAX_VALUE: 1.0,
        SZ_PRECISION: 0.005,
        SZ_DATA_TYPE: "0F",
    },
    "44": {  # slot 07
        SZ_DESCRIPTION: "High mode Exhaust fan rate (%)",
        SZ_MIN_VALUE: 0.1,
        SZ_MAX_VALUE: 1.0,
        SZ_PRECISION: 0.005,
        SZ_DATA_TYPE: "0F",
    },
    "4E": {  # slot 0A
        SZ_DESCRIPTION: "Moisture scenario position (0=medium, 1=high)",
        SZ_MIN_VALUE: 0,
        SZ_MAX_VALUE: 1,
        SZ_PRECISION: 1,
        SZ_DATA_TYPE: "00",
    },
    "52": {  # slot 0B
        SZ_DESCRIPTION: "Sensor sensitivity (%)",
        SZ_MIN_VALUE: 0,
        SZ_MAX_VALUE: 25.0,
        SZ_PRECISION: 0.1,
        SZ_DATA_TYPE: "0F",
    },
    "54": {  # slot 0C
        SZ_DESCRIPTION: "Moisture sensor overrun time (mins)",
        SZ_MIN_VALUE: 15,
        SZ_MAX_VALUE: 60,
        SZ_PRECISION: 1,
        SZ_DATA_TYPE: "00",
    },
    "75": {  # slot 0D
        SZ_DESCRIPTION: "Comfort temperature (°C)",
        SZ_MIN_VALUE: 0.0,
        SZ_MAX_VALUE: 30.0,
        SZ_PRECISION: 0.01,
        SZ_DATA_TYPE: 92,
    },
    "95": {  # slot 08
        SZ_DESCRIPTION: "Boost mode Supply/exhaust fan rate (%)",
        SZ_MIN_VALUE: 0.0,
        SZ_MAX_VALUE: 1.0,
        SZ_PRECISION: 0.005,
        SZ_DATA_TYPE: "0F",
    },
}

# ventilation speed description
_31D9_FAN_INFO_VASCO: dict[int, str] = {
    0x00: "off",
    0x01: "1 (trickle)",  # aka low
    0x02: "2 (low)",  # aka medium
    0x03: "3 (medium)",  # aka high
    0x04: "4 (boost)",
    0x05: "auto",
    0xC8: "III (boost)",  # same code sent for speed II and III, mode manual
    0x50: "I (low)",
    0x1E: "0 (very low)",
}

<<<<<<< HEAD
# ventilation speed description from API (localized only in application)
=======
# ventilation speed
>>>>>>> 844adaa4
_31DA_FAN_INFO: dict[int, str] = {
    0x00: "off",
    0x01: "speed 1, low",  # aka low
    0x02: "speed 2, medium",  # aka medium
    0x03: "speed 3, high",  # aka high
    0x04: "speed 4",
    0x05: "speed 5",
    0x06: "speed 6",
    0x07: "speed 7",
    0x08: "speed 8",
    0x09: "speed 9",
    0x0A: "speed 10",
    0x0B: "speed 1 temporary override",  # timer
    0x0C: "speed 2 temporary override",  # timer
    0x0D: "speed 3 temporary override",  # timer/boost? (timer 1, 2, 3)
    0x0E: "speed 4 temporary override",
    0x0F: "speed 5 temporary override",
    0x10: "speed 6 temporary override",
    0x11: "speed 7 temporary override",
    0x12: "speed 8 temporary override",
    0x13: "speed 9 temporary override",
    0x14: "speed 10 temporary override",
    0x15: "away",  # absolute minimum speed
    0x16: "absolute minimum",  # trickle?
    0x17: "boost",  # absolute maximum",  # boost?
    0x18: "auto",
    0x19: "auto_night",
    0x1A: "-unknown 0x1A-",
    0x1B: "-unknown 0x1B-",
    0x1C: "-unknown 0x1C-",
    0x1D: "-unknown 0x1D-",
    0x1E: "-unknown 0x1E-",
    0x1F: "-unknown 0x1F-",  # static field, used as filter in parser_31da so keep same
}


#
########################################################################################
# CODES_BY_ZONE_TYPE
#
# RAMSES_ZONES: dict[str, str] = {
#     "ALL": {
#         Code._0004: {I_: {}, RP: {}},
#         Code._000C: {RP: {}},
#         Code._000A: {I_: {}, RP: {}},
#         Code._2309: {I_: {}, RP: {}},
#         Code._2349: {I_: {}, RP: {}},
#         Code._30C9: {I_: {}, RP: {}},
#     },
#     ZON_ROLE.RAD: {
#         Code._12B0: {I_: {}, RP: {}},
#         "3150a": {},
#     },
#     ZON_ROLE.ELE: {
#         Code._0008: {I_: {}},
#         Code._0009: {I_: {}},
#     },
#     ZON_ROLE.VAL: {
#         Code._0008: {I_: {}},
#         Code._0009: {I_: {}},
#         "3150a": {},
#     },
#     ZON_ROLE.UFH: {
#         Code._3150: {I_: {}},
#     },
#     ZON_ROLE.MIX: {
#         Code._0008: {I_: {}},
#         "3150a": {},
#     },
#     ZON_ROLE.DHW: {
#         Code._10A0: {RQ: {}, RP: {}},
#         Code._1260: {I_: {}},
#         Code._1F41: {I_: {}},
#     },
# }
# RAMSES_ZONES_ALL = RAMSES_ZONES.pop("ALL")
# RAMSES_ZONES_DHW = RAMSES_ZONES[ZON_ROLE.DHW]
# [RAMSES_ZONES[k].update(RAMSES_ZONES_ALL) for k in RAMSES_ZONES if k != ZON_ROLE.DHW]<|MERGE_RESOLUTION|>--- conflicted
+++ resolved
@@ -1061,14 +1061,9 @@
         Code._1F09: {I_: {}, RP: {}},
         Code._1FC9: {W_: {}},
         Code._2210: {I_: {}, RP: {}},
-<<<<<<< HEAD
-=======
         Code._22E0: {RP: {}},
->>>>>>> 844adaa4
         Code._22E5: {RP: {}},
         Code._22E9: {RP: {}},
-        Code._22F1: {RP: {}},
-        Code._22F2: {I_: {}, RP: {}},
         Code._22F1: {RP: {}},
         Code._22F2: {I_: {}, RP: {}},
         Code._22F3: {},
@@ -1376,11 +1371,7 @@
     0x1E: "0 (very low)",
 }
 
-<<<<<<< HEAD
-# ventilation speed description from API (localized only in application)
-=======
 # ventilation speed
->>>>>>> 844adaa4
 _31DA_FAN_INFO: dict[int, str] = {
     0x00: "off",
     0x01: "speed 1, low",  # aka low
