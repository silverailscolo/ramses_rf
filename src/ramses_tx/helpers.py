#!/usr/bin/env python3
"""RAMSES RF - Protocol/Transport layer - Helper functions."""

from __future__ import annotations

import ctypes
import sys
import time
from collections.abc import Iterable, Mapping
from datetime import date, datetime as dt
from typing import TYPE_CHECKING, Final, Literal, TypeAlias

from .address import hex_id_to_dev_id
from .const import (
    FAULT_DEVICE_CLASS,
    FAULT_STATE,
    FAULT_TYPE,
    SZ_AIR_QUALITY,
    SZ_AIR_QUALITY_BASIS,
    SZ_BYPASS_POSITION,
    SZ_CO2_LEVEL,
    SZ_DEVICE_CLASS,
    SZ_DEVICE_ID,
    SZ_DEWPOINT_TEMP,
    SZ_DOMAIN_IDX,
    SZ_EXHAUST_FAN_SPEED,
    SZ_EXHAUST_FLOW,
    SZ_EXHAUST_TEMP,
    SZ_FAN_INFO,
    SZ_FAULT_STATE,
    SZ_FAULT_TYPE,
    SZ_HEAT_DEMAND,
    SZ_INDOOR_HUMIDITY,
    SZ_INDOOR_TEMP,
    SZ_LOG_IDX,
    SZ_OUTDOOR_HUMIDITY,
    SZ_OUTDOOR_TEMP,
    SZ_POST_HEAT,
    SZ_PRE_HEAT,
    SZ_REL_HUMIDITY,
    SZ_REMAINING_MINS,
    SZ_SPEED_CAPABILITIES,
    SZ_SUPPLY_FAN_SPEED,
    SZ_SUPPLY_FLOW,
    SZ_SUPPLY_TEMP,
    SZ_TEMPERATURE,
    SZ_TIMESTAMP,
    FaultDeviceClass,
    FaultState,
    FaultType,
)
from .ramses import _31DA_FAN_INFO

if TYPE_CHECKING:
    from .typed_dicts import PayDictT

# Sensor faults
SZ_UNRELIABLE: Final = "unreliable"
SZ_TOO_HIGH: Final = "out_of_range_high"
SZ_TOO_LOW: Final = "out_of_range_low"
# Actuator, Valve/damper faults
SZ_STUCK_VALVE: Final = "stuck_valve"  # Damper/Valve jammed
SZ_STUCK_ACTUATOR: Final = "stuck_actuator"  # Actuator jammed
# Common (to both) faults
SZ_OPEN_CIRCUIT: Final = "open_circuit"
SZ_SHORT_CIRCUIT: Final = "short_circuit"
SZ_UNAVAILABLE: Final = "unavailable"
SZ_OTHER_FAULT: Final = "other_fault"  # Non-specific fault

DEVICE_FAULT_CODES = {
    0x0: SZ_OPEN_CIRCUIT,  # NOTE: open, short
    0x1: SZ_SHORT_CIRCUIT,
    0x2: SZ_UNAVAILABLE,
    0xD: SZ_STUCK_VALVE,
    0xE: SZ_STUCK_ACTUATOR,
    0xF: SZ_OTHER_FAULT,
}
SENSOR_FAULT_CODES = {
    0x0: SZ_SHORT_CIRCUIT,  # NOTE: short, open
    0x1: SZ_OPEN_CIRCUIT,
    0x2: SZ_UNAVAILABLE,
    0x3: SZ_TOO_HIGH,
    0x4: SZ_TOO_LOW,
    0x5: SZ_UNRELIABLE,
    # 0xF: SZ_OTHER_FAULT,  # No evidence is explicitly part of the specification
}


# TODO: consider returning from helpers as TypeGuard[HexByte]
# fmt: off
HexByteAlt = Literal[
    '00', '01', '02', '03', '04', '05', '06', '07', '08', '09', '0A', '0B', '0C', '0D', '0E', '0F',
    '10', '11', '12', '13', '14', '15', '16', '17', '18', '19', '1A', '1B', '1C', '1D', '1E', '1F',
    '20', '21', '22', '23', '24', '25', '26', '27', '28', '29', '2A', '2B', '2C', '2D', '2E', '2F',
    '30', '31', '32', '33', '34', '35', '36', '37', '38', '39', '3A', '3B', '3C', '3D', '3E', '3F',
    '40', '41', '42', '43', '44', '45', '46', '47', '48', '49', '4A', '4B', '4C', '4D', '4E', '4F',
    '50', '51', '52', '53', '54', '55', '56', '57', '58', '59', '5A', '5B', '5C', '5D', '5E', '5F',
    '60', '61', '62', '63', '64', '65', '66', '67', '68', '69', '6A', '6B', '6C', '6D', '6E', '6F',
    '70', '71', '72', '73', '74', '75', '76', '77', '78', '79', '7A', '7B', '7C', '7D', '7E', '7F',
    '80', '81', '82', '83', '84', '85', '86', '87', '88', '89', '8A', '8B', '8C', '8D', '8E', '8F',
    '90', '91', '92', '93', '94', '95', '96', '97', '98', '99', '9A', '9B', '9C', '9D', '9E', '9F',
    'A0', 'A1', 'A2', 'A3', 'A4', 'A5', 'A6', 'A7', 'A8', 'A9', 'AA', 'AB', 'AC', 'AD', 'AE', 'AF',
    'B0', 'B1', 'B2', 'B3', 'B4', 'B5', 'B6', 'B7', 'B8', 'B9', 'BA', 'BB', 'BC', 'BD', 'BE', 'BF',
    'C0', 'C1', 'C2', 'C3', 'C4', 'C5', 'C6', 'C7', 'C8', 'C9', 'CA', 'CB', 'CC', 'CD', 'CE', 'CF',
    'D0', 'D1', 'D2', 'D3', 'D4', 'D5', 'D6', 'D7', 'D8', 'D9', 'DA', 'DB', 'DC', 'DD', 'DE', 'DF',
    'E0', 'E1', 'E2', 'E3', 'E4', 'E5', 'E6', 'E7', 'E8', 'E9', 'EA', 'EB', 'EC', 'ED', 'EE', 'EF',
    'F0', 'F1', 'F2', 'F3', 'F4', 'F5', 'F6', 'F7', 'F8', 'F9', 'FA', 'FB', 'FC', 'FD', 'FE', 'FF'
]
# fmt: on

HexByte: TypeAlias = str
HexStr2: TypeAlias = str  # two characters, one byte
HexStr4: TypeAlias = str
HexStr8: TypeAlias = str
HexStr12: TypeAlias = str
HexStr14: TypeAlias = str


ReturnValueDictT: TypeAlias = Mapping[str, float | str | None]


class _FILE_TIME(ctypes.Structure):
    """Data structure for GetSystemTimePreciseAsFileTime()."""

    _fields_ = [("dwLowDateTime", ctypes.c_uint), ("dwHighDateTime", ctypes.c_uint)]


file_time = _FILE_TIME()


def timestamp() -> float:
    """Return the number of seconds since the Unix epoch.

    Return an accurate value, even for Windows-based systems.
    """

    # see: https://www.python.org/dev/peps/pep-0564/
    if sys.platform != "win32":  # since 1970-01-01T00:00:00Z, time.gmtime(0)
        return time.time_ns() / 1e9

    # otherwise, is since 1601-01-01T00:00:00Z
    ctypes.windll.kernel32.GetSystemTimePreciseAsFileTime(ctypes.byref(file_time))  # type: ignore[unreachable]
    _time = (file_time.dwLowDateTime + (file_time.dwHighDateTime << 32)) / 1e7
    return _time - 134774 * 24 * 60 * 60


def dt_now() -> dt:
    """Return the current datetime as a local/naive datetime object.

    This is slower, but potentially more accurate, than dt.now(), and is used mainly for
    packet timestamps.
    """
    if sys.platform == "win32":
        return dt.fromtimestamp(timestamp())
    return dt.now()


def dt_str() -> str:
    """Return the current datetime as an isoformat string."""
    return dt_now().isoformat(timespec="microseconds")


####################################################################################################


def hex_to_bool(value: HexStr2) -> bool | None:  # either False, True or None
    """Convert a 2-char hex string into a boolean."""
    if not isinstance(value, str) or len(value) != 2:
        raise ValueError(f"Invalid value: {value}, is not a 2-char hex string")
    if value == "FF":
        return None
    return {"00": False, "C8": True}[value]


def hex_from_bool(value: bool | None) -> HexStr2:  # either 00, C8 or FF
    """Convert a boolean into a 2-char hex string."""
    if value is None:
        return "FF"
    if not isinstance(value, bool):
        raise ValueError(f"Invalid value: {value}, is not bool")
    return {False: "00", True: "C8"}[value]


def hex_to_date(value: HexStr8) -> str | None:  # YY-MM-DD
    """Convert am 8-char hex string into a date, format YY-MM-DD."""
    if not isinstance(value, str) or len(value) != 8:
        raise ValueError(f"Invalid value: {value}, is not an 8-char hex string")
    if value == "FFFFFFFF":
        return None
    return dt(
        year=int(value[4:8], 16),
        month=int(value[2:4], 16),
        day=int(value[:2], 16) & 0b11111,  # 1st 3 bits: DayOfWeek
    ).strftime("%Y-%m-%d")


# FIXME: factor=1 should return an int
def hex_to_double(value: HexStr4, factor: int = 1) -> float | None:
    """Convert a 4-char hex string into a double."""
    if not isinstance(value, str) or len(value) != 4:
        raise ValueError(f"Invalid value: {value}, is not a 4-char hex string")
    if value == "7FFF":
        return None
    return int(value, 16) / factor


def hex_from_double(value: float | None, factor: int = 1) -> HexStr4:
    """Convert a double into 4-char hex string."""
    if value is None:
        return "7FFF"
    if not isinstance(value, float | int):
        raise ValueError(f"Invalid value: {value}, is not a double (a float/int)")
    return f"{int(value * factor):04X}"


def hex_to_dtm(value: HexStr12 | HexStr14) -> str | None:  # from parsers
    """Convert a 12/14-char hex string to an isoformat datetime (naive, local)."""
    #        00141B0A07E3  (...HH:MM:00)    for system_mode, zone_mode (schedules?)
    #      0400041C0A07E3  (...HH:MM:SS)    for sync_datetime

    if not isinstance(value, str) or len(value) not in (12, 14):
        raise ValueError(f"Invalid value: {value}, is not a 12/14-char hex string")
    if value[-12:] == "FF" * 6:
        return None
    if len(value) == 12:
        value = f"00{value}"
    return dt(
        year=int(value[10:14], 16),
        month=int(value[8:10], 16),
        day=int(value[6:8], 16),
        hour=int(value[4:6], 16) & 0b11111,  # 1st 3 bits: DayOfWeek
        minute=int(value[2:4], 16),
        second=int(value[:2], 16) & 0b1111111,  # 1st bit: used for DST
    ).isoformat(timespec="seconds")


def hex_from_dtm(
    dtm: date | dt | str | None, is_dst: bool = False, incl_seconds: bool = False
) -> HexStr12 | HexStr14:
    """Convert a datetime (isoformat str, or naive dtm) to a 12/14-char hex str."""

    def _dtm_to_hex(year, mon, mday, hour, min, sec, *args: int) -> str:  # type: ignore[no-untyped-def]
        return f"{sec:02X}{min:02X}{hour:02X}{mday:02X}{mon:02X}{year:04X}"

    if dtm is None:
        return "FF" * (7 if incl_seconds else 6)
    if isinstance(dtm, str):
        dtm = dt.fromisoformat(dtm)
    dtm_str = _dtm_to_hex(*dtm.timetuple())  # TODO: add DST for tm_isdst
    if is_dst:
        dtm_str = f"{int(dtm_str[:2], 16) | 0x80:02X}" + dtm_str[2:]
    return dtm_str if incl_seconds else dtm_str[2:]


def hex_to_dts(value: HexStr12) -> str | None:
    """YY-MM-DD HH:MM:SS."""
    if not isinstance(value, str) or len(value) != 12:
        raise ValueError(f"Invalid value: {value}, is not a 12-char hex string")
    if value == "00000000007F":
        return None
    _seqx = int(value, 16)
    return dt(
        year=(_seqx & 0b1111111 << 24) >> 24,
        month=(_seqx & 0b1111 << 36) >> 36,
        day=(_seqx & 0b11111 << 31) >> 31,
        hour=(_seqx & 0b11111 << 19) >> 19,
        minute=(_seqx & 0b111111 << 13) >> 13,
        second=(_seqx & 0b111111 << 7) >> 7,
    ).strftime("%y-%m-%dT%H:%M:%S")


def hex_from_dts(dtm: dt | str | None) -> HexStr12:  # TODO: WIP
    """Convert a datetime (isoformat str, or dtm) to a packed 12-char hex str."""
    """YY-MM-DD HH:MM:SS."""
    if dtm is None:
        return "00000000007F"
    if isinstance(dtm, str):
        try:
            dtm = dt.strptime(dtm, "%y-%m-%dT%H:%M:%S")
        except ValueError:
            dtm = dt.fromisoformat(dtm)  # type: ignore[arg-type]

    (tm_year, tm_mon, tm_mday, tm_hour, tm_min, tm_sec, *_) = dtm.timetuple()
    result = sum(
        (
            tm_year % 100 << 24,
            tm_mon << 36,
            tm_mday << 31,
            tm_hour << 19,
            tm_min << 13,
            tm_sec << 7,
        )
    )
    return f"{result:012X}"


def hex_to_flag8(byte: HexByte, lsb: bool = False) -> list[int]:  # TODO: use tuple
    """Split a hex str (a byte) into a list of 8 bits, MSB as first bit by default.

    If lsb==True, then the LSB is first.
    The `lsb` boolean is used so that flag[0] is `zone_idx["00"]`, etc.
    """
    if not isinstance(byte, str) or len(byte) != 2:
        raise ValueError(f"Invalid value: '{byte}', is not a 2-char hex string")
    if lsb:  # make LSB is first bit
        return list((int(byte, 16) & (1 << x)) >> x for x in range(8))
    return list((int(byte, 16) & (1 << x)) >> x for x in reversed(range(8)))


def hex_from_flag8(flags: Iterable[int], lsb: bool = False) -> HexByte:
    """Convert list of 8 bits, MSB bit 1 by default, to a two-char ASCII hex string.

    The `lsb` boolean is used so that flag[0] is `zone_idx["00"]`, etc.
    """
    if not isinstance(flags, list) or len(flags) != 8:
        raise ValueError(f"Invalid value: '{flags}', is not a list of 8 bits")
    if lsb:  # LSB is first bit
        return f"{sum(x << idx for idx, x in enumerate(flags)):02X}"
    return f"{sum(x << idx for idx, x in enumerate(reversed(flags))):02X}"


# TODO: add a wrapper for EF, & 0xF0
def hex_to_percent(
    value: HexStr2, high_res: bool = True
) -> float | None:  # c.f. valve_demand
    """Convert a 2-char hex string into a percentage.

    The range is 0-100%, with resolution of 0.5% (high_res, 00-C8) or 1% (00-64).
    """
    if not isinstance(value, str) or len(value) != 2:
        raise ValueError(f"Invalid value: {value}, is not a 2-char hex string")
    if value == "EF":  # TODO: when EF, when 7F?
        return None  # TODO: raise NotImplementedError
    if (raw_result := int(value, 16)) & 0xF0 == 0xF0:
        return None  # TODO: raise errors
    result = float(raw_result) / (200 if high_res else 100)
    if result > 1.0:  # move to outer wrapper
        raise ValueError(f"Invalid result: {result} (0x{value}) is > 1")
    return result


def hex_from_percent(value: float | None, high_res: bool = True) -> HexStr2:
    """Convert a percentage into a 2-char hex string.

    The range is 0-100%, with resolution of 0.5% (high_res, 00-C8) or 1% (00-64).
    """
    if value is None:
        return "EF"
    if not isinstance(value, float | int) or not 0 <= value <= 1:
        raise ValueError(f"Invalid value: {value}, is not a percentage")
    result = int(value * (200 if high_res else 100))
    return f"{result:02X}"


def hex_to_str(value: str) -> str:  # printable ASCII characters
    """Return a string of printable ASCII characters."""
    # result = bytearray.fromhex(value).split(b"\x7F")[0]  # TODO: needs checking
    if not isinstance(value, str):
        raise ValueError(f"Invalid value: {value}, is not a string")
    result = bytearray([x for x in bytearray.fromhex(value) if 31 < x < 127])
    return result.decode("ascii").strip() if result else ""


def hex_from_str(value: str) -> str:
    """Convert a string to a variable-length ASCII hex string."""
    if not isinstance(value, str):
        raise ValueError(f"Invalid value: {value}, is not a string")
    return "".join(f"{ord(x):02X}" for x in value)  # or: value.encode().hex()


def hex_to_temp(value: HexStr4) -> bool | float | None:  # TODO: remove bool
    """Convert a 2's complement 4-byte hex string to a float."""
    if not isinstance(value, str) or len(value) != 4:
        raise ValueError(f"Invalid value: {value}, is not a 4-char hex string")
    if value == "31FF":  # means: N/A (== 127.99, 2s complement), signed?
        return None
    if value == "7EFF":  # possibly only for setpoints? unsigned?
        return False
    if value == "7FFF":  # also: FFFF?, means: N/A (== 327.67)
        return None
    temp: float = int(value, 16)
    temp = (temp if temp < 2**15 else temp - 2**16) / 100
    if temp < -273.15:
        raise ValueError(f"Invalid value: {temp} (0x{value}) is < -273.15")
    return temp


def hex_from_temp(value: bool | float | None) -> HexStr4:
    """Convert a float to a 2's complement 4-byte hex string."""
    if value is None:
        return "7FFF"  # or: "31FF"?
    if value is False:
        return "7EFF"
    if not isinstance(value, float | int):
        raise TypeError(f"Invalid temp: {value} is not a float")
    # if not -(2**7) <= value < 2**7:  # TODO: tighten range
    #     raise ValueError(f"Invalid temp: {value} is out of range")
    temp = int(value * 100)
    return f"{temp if temp >= 0 else temp + 2**16:04X}"


########################################################################################


def parse_fault_log_entry(
    payload: str,
) -> PayDictT.FAULT_LOG_ENTRY | PayDictT.FAULT_LOG_ENTRY_NULL:
    """Return the fault log entry."""

    assert len(payload) == 44

    # NOTE: the log_idx will increment as the entry moves down the log, hence '_log_idx'

    # these are only useful for I_, not RP
    if (timestamp := hex_to_dts(payload[18:30])) is None:
        return {f"_{SZ_LOG_IDX}": payload[4:6]}  # type: ignore[misc,return-value]

    result: PayDictT.FAULT_LOG_ENTRY = {
        f"_{SZ_LOG_IDX}": payload[4:6],  # type: ignore[misc]
        SZ_TIMESTAMP: timestamp,
        SZ_FAULT_STATE: FAULT_STATE.get(payload[2:4], FaultState.UNKNOWN),
        SZ_FAULT_TYPE: FAULT_TYPE.get(payload[8:10], FaultType.UNKNOWN),
        SZ_DOMAIN_IDX: payload[10:12],
        SZ_DEVICE_CLASS: FAULT_DEVICE_CLASS.get(
            payload[12:14], FaultDeviceClass.UNKNOWN
        ),
        SZ_DEVICE_ID: hex_id_to_dev_id(payload[38:]),
        "_unknown_3": payload[6:8],  # B0 ?priority
        "_unknown_7": payload[14:18],  # 0000
        "_unknown_15": payload[30:38],  # FFFF7000/1/2
    }

    return result


def _faulted_common(param_name: str, value: str) -> dict[str, str]:
    return {f"{param_name}_fault": f"invalid_{value}"}


def _faulted_sensor(param_name: str, value: str) -> dict[str, str]:
    # assert value[:1] in ("8", "F"), value
    code = int(value[:2], 16) & 0xF
    fault = SENSOR_FAULT_CODES.get(code, f"invalid_{value}")
    return {f"{param_name}_fault": fault}


def _faulted_device(param_name: str, value: str) -> dict[str, str]:
    assert value[:1] in ("8", "F"), value
    code = int(value[:2], 16) & 0xF
    fault: str = DEVICE_FAULT_CODES.get(code, f"invalid_{value}")
    return {f"{param_name}_fault": fault}


# TODO: refactor as per 31DA parsers
def parse_valve_demand(
    value: HexStr2,
) -> dict[str, float] | dict[str, str] | dict[str, None]:
    """Convert a 2-char hex string into a percentage.

    The range is 0-100%, with resolution of 0.5% (high_res) or 1%.
    """  # for a damper (restricts flow), or a valve (permits flow)

    # TODO: remove this...
    if not isinstance(value, str) or len(value) != 2:
        raise ValueError(f"Invalid value: {value}, is not a 2-char hex string")

    if value == "EF":
        return {SZ_HEAT_DEMAND: None}  # Not Implemented

    if int(value, 16) & 0xF0 == 0xF0:
        return _faulted_device(SZ_HEAT_DEMAND, value)

    result = int(value, 16) / 200  # c.f. hex_to_percentage
    if result == 1.01:  # HACK - does it mean maximum?
        result = 1.0
    elif result > 1.0:
        raise ValueError(f"Invalid result: {result} (0x{value}) is > 1")

    return {SZ_HEAT_DEMAND: result}


# 31DA[2:6] and 12C8[2:6]
def parse_air_quality(value: HexStr4) -> PayDictT.AIR_QUALITY:
    """Return the air quality (%): poor (0.0) to excellent (1.0).

    The basis of the air quality level should be one of: VOC, CO2 or relative humidity.
    If air_quality is EF, air_quality_basis should be 00.

    The sensor value is None if there is no sensor present (is not an error).
    The dict does not include the key if there is a sensor fault.
    """  # VOC: Volatile organic compounds

    # TODO: remove this as API used only internally...
    if not isinstance(value, str) or len(value) != 4:
        raise ValueError(f"Invalid value: {value}, is not a 4-char hex string")

    assert value[:2] != "EF" or value[2:] == "00", value  # TODO: raise exception
    if value == "EF00":  # Not implemented
        return {SZ_AIR_QUALITY: None}

    if int(value[:2], 16) & 0xF0 == 0xF0:
        return _faulted_sensor(SZ_AIR_QUALITY, value)  # type: ignore[return-value]

    level = int(value[:2], 16) / 200  # was: hex_to_percent(value[:2])
    assert level <= 1.0, value[:2]  # TODO: raise exception

    assert value[2:] in ("10", "20", "40"), value[2:]  # TODO: remove assert
    basis = {
        "10": "voc",  # volatile compounds
        "20": "co2",  # carbon dioxide
        "40": "rel_humidity",  # relative humidity
    }.get(value[2:], f"unknown_{value[2:]}")  # TODO: remove get/unknown

    return {SZ_AIR_QUALITY: level, SZ_AIR_QUALITY_BASIS: basis}


# 31DA[6:10] and 1298[2:6]
def parse_co2_level(value: HexStr4) -> PayDictT.CO2_LEVEL:
    """Return the co2 level (ppm).

    The sensor value is None if there is no sensor present (is not an error).
    The dict does not include the key if there is a sensor fault.
    """

    # TODO: remove this...
    if not isinstance(value, str) or len(value) != 4:
        raise ValueError(f"Invalid value: {value}, is not a 4-char hex string")

    if value == "7FFF":  # Not implemented
        return {SZ_CO2_LEVEL: None}

    level = int(value, 16)  # was: hex_to_double(value)  # is it 2's complement?

    if int(value[:2], 16) & 0x80 or level >= 0x8000:
        return _faulted_sensor(SZ_CO2_LEVEL, value)  # type: ignore[return-value]

    # assert int(value[:2], 16) <= 0x8000, value
    return {SZ_CO2_LEVEL: level}


def parse_humidity_element(value: str, index: str) -> PayDictT._12A0:
<<<<<<< HEAD
    """Return the relative humidity (%) and 2 temperatures.

    The result may include current temperature ('C) and dewpoint temperature ('C).
=======
    """Return the relative humidity (%) and 2 temperatures

    The result may include current temperature ('C) and include dewpoint temperature ('C).
>>>>>>> 03ec1378
    """
    if index == "01":
        return _parse_hvac_humidity(SZ_REL_HUMIDITY, value[:2], value[2:6], value[6:10])  # type: ignore[return-value]
    if index == "02":
        return _parse_hvac_humidity(
            SZ_OUTDOOR_HUMIDITY, value[:2], value[2:6], value[6:10]
        )  # type: ignore[return-value]
    return _parse_hvac_humidity(SZ_INDOOR_HUMIDITY, value[:2], value[2:6], value[6:10])  # type: ignore[return-value]


# 31DA[10:12] and 12A0[2:12]
def parse_indoor_humidity(value: str) -> PayDictT.INDOOR_HUMIDITY:
    """Return the relative indoor humidity (%).

    The result may include current temperature ('C), and dewpoint temperature ('C).
    """
    return _parse_hvac_humidity(SZ_INDOOR_HUMIDITY, value[:2], value[2:6], value[6:10])  # type: ignore[return-value]


# 31DA[12:14] and 1280[2:12]
def parse_outdoor_humidity(value: str) -> PayDictT.OUTDOOR_HUMIDITY:
    """Return the relative outdoor humidity (%).

    The result may include current temperature ('C), and dewpoint temperature ('C).
    """
    return _parse_hvac_humidity(SZ_OUTDOOR_HUMIDITY, value[:2], value[2:6], value[6:10])  # type: ignore[return-value]


def _parse_hvac_humidity(
    param_name: str, value: HexStr2, temp: HexStr4, dewpoint: HexStr4
) -> ReturnValueDictT:
    """Return the relative humidity, etc. (called by sensor parsers).

    The sensor value is None if there is no sensor present (is not an error).
    The dict does not include the key if there is a sensor fault.
    """

    # TODO: remove this...
    if not isinstance(value, str) or len(value) != 2:
        raise ValueError(f"Invalid value: {value}, is not a 2-char hex string")
    if not isinstance(temp, str) or len(temp) not in (0, 4):
        raise ValueError(f"Invalid temp: {temp}, is not a 4-char hex string")
    if not isinstance(dewpoint, str) or len(dewpoint) not in (0, 4):
        raise ValueError(f"Invalid dewpoint: {dewpoint}, is not a 4-char hex string")

    if value == "EF":  # Not implemented
        return {param_name: None}

    if int(value, 16) & 0xF0 == 0xF0:
        return _faulted_sensor(param_name, value)

    percentage = int(value, 16) / 100  # TODO: confirm not 200
    assert percentage <= 1.0, value  # TODO: raise exception if > 1.0?

    result: dict[str, float | str | None] = {
        param_name: percentage
    }  # was: percent_from_hex(value, high_res=False)
    if temp:
        result |= {SZ_TEMPERATURE: hex_to_temp(temp)}
    if dewpoint:
        result |= {SZ_DEWPOINT_TEMP: hex_to_temp(dewpoint)}
    return result


# 31DA[14:18]
def parse_exhaust_temp(value: HexStr4) -> PayDictT.EXHAUST_TEMP:
    """Return the exhaust temperature ('C)."""
    return _parse_hvac_temp(SZ_EXHAUST_TEMP, value)  # type: ignore[return-value]


# 31DA[18:22]
def parse_supply_temp(value: HexStr4) -> PayDictT.SUPPLY_TEMP:
    """Return the supply temperature ('C)."""
    return _parse_hvac_temp(SZ_SUPPLY_TEMP, value)  # type: ignore[return-value]


# 31DA[22:26]
def parse_indoor_temp(value: HexStr4) -> PayDictT.INDOOR_TEMP:
    """Return the indoor temperature ('C)."""
    return _parse_hvac_temp(SZ_INDOOR_TEMP, value)  # type: ignore[return-value]


# 31DA[26:30] & 1290[2:6]?
def parse_outdoor_temp(value: HexStr4) -> PayDictT.OUTDOOR_TEMP:
    """Return the outdoor temperature ('C)."""
    return _parse_hvac_temp(SZ_OUTDOOR_TEMP, value)  # type: ignore[return-value]


def _parse_hvac_temp(param_name: str, value: HexStr4) -> Mapping[str, float | None]:
    """Return the temperature ('C) (called by sensor parsers).

    The sensor value is None if there is no sensor present (is not an error).
    The dict does not include the key if there is a sensor fault.
    """

    # TODO: remove this...
    if not isinstance(value, str) or len(value) != 4:
        raise ValueError(f"Invalid value: {value}, is not a 4-char hex string")

    if value == "7FFF":  # Not implemented
        return {param_name: None}
    if value == "31FF":  # Other
        return {param_name: None}

    if int(value[:2], 16) & 0xF0 == 0x80:  # or temperature < -273.15:
        return _faulted_sensor(param_name, value)  # type: ignore[return-value]

    temp: float = int(value, 16)
    temp = (temp if temp < 2**15 else temp - 2**16) / 100
    if temp <= -273:  # TODO: < 273.15?
        return _faulted_sensor(param_name, value)  # type: ignore[return-value]

    return {param_name: temp}


# 31DA[30:34]
def parse_capabilities(value: HexStr4) -> PayDictT.CAPABILITIES:
    """Return the speed capabilities (a bitmask).

    The sensor value is None if there is no sensor present (is not an error).
    The dict does not include the key if there is a sensor fault.
    """

    # TODO: remove this...
    if not isinstance(value, str) or len(value) != 4:
        raise ValueError(f"Invalid value: {value}, is not a 4-char hex string")

    if value == "7FFF":  # TODO: Not implemented???
        return {SZ_SPEED_CAPABILITIES: None}

    ABILITIES = {
        15: "off",
        14: "low_med_high",  # 3,2,1 = high,med,low?
        13: "timer",
        12: "boost",
        11: "auto",
        10: "speed_4",
        9: "speed_5",
        8: "speed_6",
        7: "speed_7",
        6: "speed_8",
        5: "speed_9",
        4: "speed_10",
        3: "auto_night",
        2: "reserved",
        1: "post_heater",
        0: "pre_heater",
    }

    # assert value in ("0002", "4000", "4808", "F000", "F001", "F800", "F808"), value

    return {
        SZ_SPEED_CAPABILITIES: [
            v for k, v in ABILITIES.items() if int(value, 16) & 2**k
        ]
    }


# 31DA[34:36]
def parse_bypass_position(value: HexStr2) -> PayDictT.BYPASS_POSITION:
    """Return the bypass position (%), usually fully open or closed (0%, no bypass).

    The sensor value is None if there is no sensor present (is not an error).
    The dict does not include the key if there is a sensor fault.
    """

    # TODO: remove this...
    if not isinstance(value, str) or len(value) != 2:
        raise ValueError(f"Invalid value: {value}, is not a 2-char hex string")

    if value == "EF":  # Not implemented
        return {SZ_BYPASS_POSITION: None}

    if int(value[:2], 16) & 0xF0 == 0xF0:
        return _faulted_device(SZ_BYPASS_POSITION, value)  # type: ignore[return-value]

    bypass_pos = int(value, 16) / 200  # was: hex_to_percent(value)
    assert bypass_pos <= 1.0, value

    return {SZ_BYPASS_POSITION: bypass_pos}


# 31DA[36:38]  # TODO: WIP (3 more bits), also 22F3?
def parse_fan_info(value: HexStr2) -> PayDictT.FAN_INFO:
    """Return the fan info (current speed, and...).

    The sensor value is None if there is no sensor present (is not an error).
    The dict does not include the key if there is a sensor fault.
    """

    # TODO: remove this...
    if not isinstance(value, str) or len(value) != 2:
        raise ValueError(f"Invalid value: {value}, is not a 2-char hex string")

    if value in "1F, EF, FF":  # 1F constant in HRU, which has actual fan_info in 31D9
        return {SZ_FAN_INFO: "", "_unknown_fan_info_flags": []}

    assert int(value, 16) & 0xE0 in (
        0x00,
        0x20,
        0x40,
        0x60,
        0x80,
    ), f"invalid fan_info: {int(value, 16) & 0xE0}"

    flags = list((int(value, 16) & (1 << x)) >> x for x in range(7, 4, -1))

    return {
        SZ_FAN_INFO: _31DA_FAN_INFO[
            int(value, 16) & 0x1F
        ],  # lookup description from code
        "_unknown_fan_info_flags": flags,
    }


# 31DA[38:40]
def parse_exhaust_fan_speed(value: HexStr2) -> PayDictT.EXHAUST_FAN_SPEED:
    """Return the exhaust fan speed (% of max speed)."""
    return _parse_fan_speed(SZ_EXHAUST_FAN_SPEED, value)  # type: ignore[return-value]


# 31DA[40:42]
def parse_supply_fan_speed(value: HexStr2) -> PayDictT.SUPPLY_FAN_SPEED:
    """Return the supply fan speed (% of max speed)."""
    return _parse_fan_speed(SZ_SUPPLY_FAN_SPEED, value)  # type: ignore[return-value]


def _parse_fan_speed(param_name: str, value: HexStr2) -> Mapping[str, float | None]:
    """Return the fan speed (called by sensor parsers).

    The sensor value is None if there is no sensor present (is not an error).
    The dict does not include the key if there is a sensor fault.
    """

    # TODO: remove this...
    if not isinstance(value, str) or len(value) != 2:
        raise ValueError(f"Invalid value: {value}, is not a 2-char hex string")

    if value == "FF":  # Not implemented (is definitely FF, not EF!)
        return {param_name: None}

    percentage = int(value, 16) / 200  # was: hex_to_percent(value)
    if percentage > 1.0:
        return _faulted_common(param_name, value)  # type: ignore[return-value]

    return {param_name: percentage}


# 31DA[42:46] & 22F3[2:6]  # TODO: make 22F3-friendly
def parse_remaining_mins(value: HexStr4) -> PayDictT.REMAINING_MINUTES:
    """Return the remaining time for temporary modes (whole minutes).

    The sensor value is None if there is no sensor present (is not an error).
    The dict does not include the key if there is a sensor fault.
    """

    # TODO: remove this...
    if not isinstance(value, str) or len(value) != 4:
        raise ValueError(f"Invalid value: {value}, is not a 4-char hex string")

    if value == "0000":
        return {SZ_REMAINING_MINS: 0}
    if value == "3FFF":
        return {SZ_REMAINING_MINS: None}

    minutes = int(value, 16)  # was: hex_to_double(value)
    assert minutes > 0, value  # TODO: raise assert

    return {SZ_REMAINING_MINS: minutes}  # usu. 0-60 mins


# 31DA[46:48]
def parse_post_heater(value: HexStr2) -> PayDictT.POST_HEATER:
    """Return the post-heater state (% of max heat)."""
    return _parse_fan_heater(SZ_POST_HEAT, value)  # type: ignore[return-value]


# 31DA[48:50]
def parse_pre_heater(value: HexStr2) -> PayDictT.PRE_HEATER:
    """Return the pre-heater state (% of max heat)."""
    return _parse_fan_heater(SZ_PRE_HEAT, value)  # type: ignore[return-value]


def _parse_fan_heater(param_name: str, value: HexStr2) -> Mapping[str, float | None]:
    """Return the heater state (called by sensor parsers).

    The sensor value is None if there is no sensor present (is not an error).
    The dict does not include the key if there is a sensor fault.
    """

    # TODO: remove this...
    if not isinstance(value, str) or len(value) != 2:
        raise ValueError(f"Invalid value: {value}, is not a 2-char hex string")

    if value == "EF":  # Not implemented
        return {param_name: None}

    if int(value, 16) & 0xF0 == 0xF0:
        return _faulted_sensor(param_name, value)  # type: ignore[return-value]

    percentage = int(value, 16) / 200  # Siber DF EVO 2 is /200, not /100 (?Others)
    assert percentage <= 1.0, value  # TODO: raise exception if > 1.0?

    return {param_name: percentage}  # was: percent_from_hex(value, high_res=False)


# 31DA[50:54]
def parse_supply_flow(value: HexStr4) -> PayDictT.SUPPLY_FLOW:
    """Return the supply flow rate in m^3/hr (Orcon) ?or L/sec (?Itho)."""
    return _parse_fan_flow(SZ_SUPPLY_FLOW, value)  # type: ignore[return-value]


# 31DA[54:58]
def parse_exhaust_flow(value: HexStr4) -> PayDictT.EXHAUST_FLOW:
    """Return the exhaust flow rate in m^3/hr (Orcon) ?or L/sec (?Itho)"""
    return _parse_fan_flow(SZ_EXHAUST_FLOW, value)  # type: ignore[return-value]


def _parse_fan_flow(param_name: str, value: HexStr4) -> Mapping[str, float | None]:
    """Return the air flow rate (called by sensor parsers).

    The sensor value is None if there is no sensor present (is not an error).
    The dict does not include the key if there is a sensor fault.
    """

    # TODO: remove this...
    if not isinstance(value, str) or len(value) != 4:
        raise ValueError(f"Invalid value: {value}, is not a 4-char hex string")

    if value == "7FFF":  # Not implemented
        return {param_name: None}

    if int(value[:2], 16) & 0x80:
        return _faulted_sensor(param_name, value)  # type: ignore[return-value]

    flow = int(value, 16) / 100  # was: hex_to_double(value, factor=100)
    assert flow >= 0, value  # TODO: raise exception if < 0?

    return {param_name: flow}<|MERGE_RESOLUTION|>--- conflicted
+++ resolved
@@ -539,15 +539,9 @@
 
 
 def parse_humidity_element(value: str, index: str) -> PayDictT._12A0:
-<<<<<<< HEAD
-    """Return the relative humidity (%) and 2 temperatures.
-
-    The result may include current temperature ('C) and dewpoint temperature ('C).
-=======
     """Return the relative humidity (%) and 2 temperatures
 
     The result may include current temperature ('C) and include dewpoint temperature ('C).
->>>>>>> 03ec1378
     """
     if index == "01":
         return _parse_hvac_humidity(SZ_REL_HUMIDITY, value[:2], value[2:6], value[6:10])  # type: ignore[return-value]
@@ -742,7 +736,7 @@
     if not isinstance(value, str) or len(value) != 2:
         raise ValueError(f"Invalid value: {value}, is not a 2-char hex string")
 
-    if value in "1F, EF, FF":  # 1F constant in HRU, which has actual fan_info in 31D9
+    if value in "EF, FF":  # 1F constant in HRU, which has actual fan_info in 31D9
         return {SZ_FAN_INFO: "", "_unknown_fan_info_flags": []}
 
     assert int(value, 16) & 0xE0 in (
