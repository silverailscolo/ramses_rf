--- conflicted
+++ resolved
@@ -8,22 +8,12 @@
   dynamic = ["version"]
   description = "A stateful RAMSES-II protocol decoder & analyser."
   readme = "README.md"
-<<<<<<< HEAD
-  authors = [{name = "David Bonnes", email = "zxdavb@bonnes.me"},{name = "silverailscolo", email = "dcc2@ebroerse.nl"}]
-  maintainers = [{name = "David Bonnes", email = "zxdavb@bonnes.me"}]
-  dependencies = [
-    "colorlog>=6.9.0",
-    "paho-mqtt>=2.1.0",
-    "pyserial-asyncio-fast>=0.16",
-    "voluptuous>=0.15.2",
-=======
   authors = [
     {name = "David Bonnes", email = "zxdavb@bonnes.me"},
     {name = "Egbert Broerse", email = "dcc2@ebroerse.nl"}
   ]
   maintainers = [
     {name = "Egbert Broerse", email = "dcc2@ebroerse.nl"}
->>>>>>> 67ff6956
   ]
   license = "MIT"
   license-files = ["LICENSE*"]
