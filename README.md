[![Linting](https://github.com/silverailscolo/ramses_rf/actions/workflows/check-lint.yml/badge.svg?branch=eb-ventura-package)](https://github.com/silverailscolo/ramses_rf/actions/workflows/check-lint.yml)
[![Typing](https://github.com/silverailscolo/ramses_rf/actions/workflows/check-type.yml/badge.svg?branch=eb-ventura-package)](https://github.com/silverailscolo/ramses_rf/actions/workflows/check-type.yml)
[![Testing](https://github.com/silverailscolo/ramses_rf/actions/workflows/check-test.yml/badge.svg?branch=eb-ventura-package)](https://github.com/silverailscolo/ramses_rf/actions/workflows/check-test.yml)

# Cloned Beta
This is a beta release from a cloned repository to test the Vasco and ClimaRad PRs from @silverailscolo.

# New code owner wanted
As of spring 2025 @zxdavb is no longer able to work on this project and active development has ceased.

Please reach out to him if you feel able to take over. He promised to hand over the entire repo to the right person, and would be prepared to provide help during a transition period.

## Overview
**ramses_rf** is a client library/CLI utility used to interface with some Honeywell-compatible HVAC & CH/DHW systems that use 868MHz RF, such as:
 - (Heat) **evohome**, **Sundial**, **Hometronic**, **Chronotherm**
 - (HVAC) **Itho**, **Orcon**, **Nuaire**, **Vasco**, **ClimaRad**

It requires a USB-to-RF device, either a Honeywell HGI80 (somewhat rare, expensive) or something running the [evofw3](https://github.com/ghoti57/evofw3) firmware, such as the one from [here](https://indalo-tech.onlineweb.shop/) or your own ESP32-S3-WROOM-1 N16R8 with a CC1100 transponder.

It does three things:
 - decodes RAMSES II-compatible packets and converts them into useful JSON
 - builds a picture (schema, config & state) of evohome-compatible CH/DHW systems - either passively (by eavesdropping), or actively (probing)
 - allows you to send commands to CH/DHW and HVAC systems, or monitor for state changes
 - allows you to emulate some hardware devices

For CH/DHW, the simplest way to know if it will work with your system is to identify the box connected to your boiler/HVAC appliance as one of:
 - **R8810A**: OpenTherm Bridge
 - **BDR91A**: Wireless Relay (also BDR91T)
 - **HC60NG**: Wireless Relay (older hardware)

<<<<<<< HEAD
Other systems may well work, such as some Itho Daalderop HVAC systems, use this protocol; YMMV.
=======
Other systems may well work, such as some Itho Daalderop HVAC systems, use this protocol, YMMV.
>>>>>>> d1bdaaa3

It includes a CLI and can be used as a standalone tool, but also is used as a client library by:
 - [ramses_cc](https://github.com/zxdavb/ramses_cc), a Home Assistant integration
 - [evohome-Listener](https://github.com/smar000/evohome-Listener), an MQTT gateway

## Installation

```
git clone https://github.com/zxdavb/ramses_rf
cd ramses_rf
pip install -r requirements.txt
```

<<<<<<< HEAD
## Ramses_rf CLI

The CLI is called ``client.py`` and is included in the code root.

To monitor your ramses stick, plugged in to a USB port on this computer, type:
```
python client.py monitor /dev/ttyUSB0 -o packet.log
```

To send a command to a device, type:
```
python client.py execute /dev/ttyUSB0 -x "_verb [seqn] addr0 [addr1 [addr2]] code payload"
```
Note: add whitespace before I verb: [PP]|[RQ]|[ I]; skip empty addresses; don't enter length. Example:
```
python3 client.py execute /dev/cu.usbmodemFD131 -x " I 29:091138 32:022222 22F1 000406"
=======
The CLI is called `client.py`.

For example, to monitor ramses_rf messages picked up by a dongle connected to port USB0, and log them in `packet.log`:
```
python client.py monitor /dev/ttyUSB0 -o packet.log
```
To view the `client.py` help:
```
python client.py --help
>>>>>>> d1bdaaa3
```<|MERGE_RESOLUTION|>--- conflicted
+++ resolved
@@ -28,11 +28,7 @@
  - **BDR91A**: Wireless Relay (also BDR91T)
  - **HC60NG**: Wireless Relay (older hardware)
 
-<<<<<<< HEAD
-Other systems may well work, such as some Itho Daalderop HVAC systems, use this protocol; YMMV.
-=======
-Other systems may well work, such as some Itho Daalderop HVAC systems, use this protocol, YMMV.
->>>>>>> d1bdaaa3
+Other systems may well work, such as some Itho Dallderop HVAC systems, use this protocol; YMMV.
 
 It includes a CLI and can be used as a standalone tool, but also is used as a client library by:
  - [ramses_cc](https://github.com/zxdavb/ramses_cc), a Home Assistant integration
@@ -46,14 +42,17 @@
 pip install -r requirements.txt
 ```
 
-<<<<<<< HEAD
 ## Ramses_rf CLI
 
 The CLI is called ``client.py`` and is included in the code root.
 
-To monitor your ramses stick, plugged in to a USB port on this computer, type:
+For example, to monitor ramses_rf messages picked up by a dongle connected to port USB0, and log them in `packet.log`:
 ```
 python client.py monitor /dev/ttyUSB0 -o packet.log
+```
+To view the `client.py` help:
+```
+python client.py --help
 ```
 
 To send a command to a device, type:
@@ -63,15 +62,4 @@
 Note: add whitespace before I verb: [PP]|[RQ]|[ I]; skip empty addresses; don't enter length. Example:
 ```
 python3 client.py execute /dev/cu.usbmodemFD131 -x " I 29:091138 32:022222 22F1 000406"
-=======
-The CLI is called `client.py`.
-
-For example, to monitor ramses_rf messages picked up by a dongle connected to port USB0, and log them in `packet.log`:
-```
-python client.py monitor /dev/ttyUSB0 -o packet.log
-```
-To view the `client.py` help:
-```
-python client.py --help
->>>>>>> d1bdaaa3
 ```